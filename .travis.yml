language: common-lisp
# Attempt to run as more efficient container
sudo: required
os:
  - linux
  - osx

env:
  global:
    - PATH=~/bin:$PATH
    - LWPRO=lwpro
    - LWPRO_MACOS_64=lwpro
    - secure: "Fgk0yVWs6aZANkSnqn95yecHSc4ceefgj1tQT7WVmW5LeRAYW2hbmFCmG3YkkD0eIE8wZ0ct+gNPXBouyXEBsF6nKtqb/OTTGL/v2R80EtIEsq3U+O1sCM6yUYy+J+X6SuT3iHjJXP+u4J1oUtnDX4Z5u0u8KmreUqgZctnP6IAmbc74SXv+hlksND1OvpY3MYEymRe6kyoFmJtwWCwDRSKXGtc5O4bDXFp/NHsvSxDVMd5ld2LWSwo2fWYM3xg83P8tZUS7dQs93Px6DTFsQZ1VsisVTxSDlZS79ua9BkouMyywwsKVNg0jp2085HVCFc07kdPPYB21pM/Y42LF0829PUnfC47p+mMLz/xWsIQP7cz2NbSxgDFcddSPRH6YCdx9hbjY1DLwI4kofESybUuv4A3KQdhxzKSmuop0g6ZQCZDeEwV0v3HkNI+X4yRwM9KnVHDGldIp1Ws2EXKu87hPhaX5KNFWB4SEWHdMUkUE0kl3lsqIEoPDLfa5pBZVt9uRxKH0zTh76ZbpJ2gSoIYrp5PoTicHByUuf1i7mI/XQOcsnFfANw/PLsFoICkBIy1pejKK/kBNQx2ToXfbDlJLZ8SX4ay59yOiq0xM683y4/2EhsWOHF83iOFTp6qAzy0eJqwuq/g92YX6+oSRLRcc47aiuhN+pDixyYl729k="
    - secure: "RP390nWNqobflf7Y7dXeVR3pky31QDOSNZShihPt5HIfwqimbulLw15nqblhz5Fon/j4k8zlO4Swdl7/mZYpUhCq8ioT+lkcn/ZnFiADBOiRDdA5Jaa+PMQBpykbZhmmwZlnl0ZAs1lFiQuv2iusGKvQnk/w20+6lIdmT4UCzkdTcPOnUFvgaIGjbV1lFn02yc3exMrI0eyx53BFoWAiNYMFaINyIxZ6dY6AVzpf8VMmYcEgKEe2NB3Y3VfqRME522a7ISNury87NtACju0/jhKTuF5pse3KmzFXI/wpYgD7hE7++DiUcjMzBnRiAT725wLkN0wsq0k4eGghdKGLTVfoyYF+XtyP9OaUryuyou+I0B8ta8HkSwgUBdNmJ2Fs8ksM7KLgHBMyAcHZoNn9ar9VhQa3UN+8SE+6P520ZHQrhbY9Nd4BYFbDDanNs+ZD25cRYiysk+lJjIhpTBphuiI6nN4KG2HzfAx0FJwGGUETFN8NnwI+9E5Z6OMm+dKLHjukTIvHGFHNjWt2dAMz9zWqRt7cdnuz5HLEDlsEfvtLWYuiwvMljjrZ34b/4rganwKHxWvKACCam0JekOZ/DafiQ1eNF+ONZLv+UnhWaaBAb7dflG50NWWlfI8gYsCzUBE6f0tKFNs/jr7Y/aI6sErxxvmpp+ehpTorWcE0coo="
    - secure: "D24+cFhP2hCQPo+0dxDwS39f77Mdyt9PMiuhP/kQlE6XIGnsk/1nCHiAJagztvDmkK9ayU96OfFy4OQRuD3ysxNB+VVYEMG3cUEa2QY8NQOLI/mMc1ea7CrgZCm/R7pdMEZmGILAqwEM2ohqoM/oHtfW4obdItSeCI1AtY9U9/c0uc2S8CJ3HWXyeoSTwgGrrlKNihRewYcqNd2nNqaUXUy3r+gXujNAKQD5fOaqjTS/yHBzYPCbspneFwrsyvugBLC06wO0o7XkKuTr9sAy64RAT14pjgsI3oVsWvzfkzyOMTfCruLEKj4NFxoPKH9QdzpQuPTdUCd1GN3xSrptMctNkYy7wxBr9BOJRp1etaranA8/yRj9wYRKnI3iz2CvQNHdRP4Z82nRma5zAoqddx0eLupygRsTSj5OGkTmjMOHHOWz8192ygc6oQYBTxcqSZgqrg995TILfnmO2LATOJ6gvzuHsOm3imdVdTHSi/IE4kV5i9Wr3QL1QnqXAPuM+oV/WDMyy7t4x3Tczq1LLR92rVpJ4FDiAbKAI6B/RGatBOtVd0Vn3nk0l5Cx1pbXbRynDr2EAAb7qQDjEL+046oXFQ0bw0v7nbGqVy08BeepV4M+xntJw/fFDfNT9oD7ibWM7pl9HH7oTaB6xHyKNl1eGPb81BpMTQB8ERTpfXM="
    - secure: "F+n+ehmvkE5iAI+ubN4G0yX/D+nrYVMXHRplyl1csM94fXlImElzDiNU/Wu14oxhvdPvAlctCKBiF3+ebS1YWEH3c6vCEDEjVCeKQ0fisse50zbQsBQqG0aUgCUIXbi5sLxgz39ZlC/SStqCUI6ZTs3vYPss/jtE6D2/mWFFlFweGHqglM4WPnB6ttuiAMHLLmH4jrlASrrv9NG1C+nO28j7Vik1IZOhnO4uW493PUPMQ0TKtHHYjsOlK/56A5n4IaRAye6Cx+MVlyscSAxwzWA+TZbxaUv7qBJpzQeWf5IoIuoT4oPeiUg5+2ocm+RgQu0KZ4WUYNiUTH+vYD1EkqxQw7CJ9RyoasABSRsdeYP1pQI/8EzCweC3HoTqwZTGlo5lF+x4zaPATk/pVnHxYsbP199XUYLAcAphzqBzYFYF99S61DcOEoUBQCrVExF0rXVZ1CD5h4asxiYqZ5TV4GHb1jEsvwKTcVFHxLlAHG2s+/Ogd3HzmVrsJvXlNGPwasUmZ5HmqxCLP12BKsSJvrJ/+wk12pGY8tGe9QnvuAKVMw0av+Ge4BsQ6IjAVYl/HbAMAmYc0kPxMUkxksZ1nI1i8059KDtTcVURpXbO8ZjBEuZmKMkP0X/am+tG+TfanLP+uCt/T+JQsqayg2s7P5xskF7VG24/5924afMQGYQ="
    - secure: "IBv9Mal4F4r5DuQEYMLF7PVbq0D/BYOU830qxhSJlgbfiVaNSW9IuNrCCauAgp/ByvIzJMD09pwQUFsV9/pfPQGBHrRbvOGtqVhF53oQF4V4SGXKOeWNgDp9KPf9ZwreI/f/39fIjPiwtAzI32wO3t0GPMz3G2pzBB94zTb4DDJJhIVhlu3UBCK2SlBfY5i0uhOFdGUUdWnQUGdMpXMGDmYP+zxw8BQt+XR8e4Fq4ArsBk+EllD6NADv2OCpoo9BtfUmVe2YAwGE0oCjWMfPjp1ZY4TjD832DtHewOgTeb92+oFNzLr84c42ntF3HcmaNXYFQrQBl51NZfmcg9J0xITX1MFxHube/mFagCdMZOR5mR0ccHUOMfLee12sqhPfhMSDmALzkUDrmzNRTTkZp1mGMq+DwVjaCsjkfu4sBqJRGagTRBGLkNs5rCkHYAdAGIpZGM938QQbme7T1bYOkEoDlromG7cEanngNxPIxopj6VJ05erIJxwiWXmj2vgKRMYUL8MKAXD0qhg5k+aCohLkWpYRDz9fVwItThJL0oka23srO7mjBw4WnRyTl3cWfzg6+EUdUIqeQK+fQBB+MUklLgNSLIJ8Sf07DpdKXCGGDEgAIh+nHYyBStfBDslkVbG5o5CgIWOU+Sf77bB388J/mccjhjCgpFJXDR/MjMA="
    - secure: "JXz7KpxoiTp9wHCaWKarw7R2V373D9SzMIl56SJUKIbBU0DKfqiNWMc6iU6+TJSJSBy/6Jgwkt9Jb0nEMMUYWZMDWCfPhLpQWEg16Rs99ypPI8Mp3NGPCYMA19F+eOuFoxw9WISxlCi415IpvhTBLsHEXAFYv2yLmsx9TQSQY9wq2wJjqRa7XW2SM4yisdGj2xbBAgC0UrhFJU+ucWTVNhGxYJpfORy9/V44zN8ZMvuCWUQTpfP9W6Qs7Xdc7b58iTI0RnN+QEMRXOSwLIgSs+LMXF7iJbI/ulMQ8GNORNwG7JNFDdBibGB1nES4um6GZNEn+wHiNMO72UCYeSQ7CLzj4MJwgNZSCt11Wzfz6DI4+TkYFMcD4Is7DNAjDvA95R6hAINDO63R+KMVCY+4Xm5vj9wTL14Cp9k8i5CQW1elf6NPLTvomOZuKplghZLjc0J9Fnvp73dD97uLTFjS+THCujwhOTCb1s/LmVBodWmHK+3PEPA/iLau3OLqJ2tCICK1tOMgWxYdIKMW7E3WVA4OlQjJDMzbMBqrA11x2LcgbS12MlzGTeHniMPUHNwxShSQW/8zsSpMNJ91aAXhBK0bF6S4v0/lH3w15dgFHTowxZ1GDOc4zSer9JCKhygjbQer3NzlNa5aAQ15x+zNZGOf8x+hhST002+zQeqp5/s="
    - secure: "rLja6v2c33yio6Q1MCEAjwKTbefCsHY8KdYtkR/cMAwB/w45+XEn8dwnfuGGPiVIdthmwM8gzWKOl9y5M189V1LluXQEZsf05cTJlpWaaks/Cr3uUvNP0onDYfXTAiNZCTBbIyq/MvJ4LYXrBiKvbbJ2HDb43ii0oCpTgt/gzUE3gesCm4Agf/YlUishONtpUh6RkP/kG7iwyifY0E6beHObRbzi5AzBx+3aH8aHKp3IOZHHqmORlTEURWHVxCc43mMgXiUHTlMnzxj2EyUy1IoG/OHSKnQqxq+JrFzhdjmF9IydpG8+QOFMMw/ufG8fN9+VXOr6wrScQi6SxKcejUZ78bed5AvtgvaniHR4sVeWDFdTjuJv4xpl1OmrQ0I3qVhTm3IVj4yKcCpnWgW7gBZITtLPMwc8LolVXW3QVQY1zGZnzhVtIt7O0YsI7JXR8Gy+FHwEWfRoRoOPUo59NDP9jDoO6D4L3BxJelg+3jJH7KkRt9QBmrYshap8kcsIjSEBEu7VJfZ3oimIp0CSP4Gm4FhevJg044/X9OxfI3r6K5nBYjI4kW3o31cxDGQ1r4cgunBGdOmVHTsqhmTkMA/RLowSqA5rLU/P58WL+BWrIElNFsoIcgVVHRteca7kIEkBD0AfR3T3x1AKo6SSE2mGGkUCw/AW2JWLQXcBqoQ="
    - secure: "hT2U/fYhglEputr05VuMEeryvqd80YrDVgB2Ynve1hSzYEgEeeU9o7//s3bnuwGiH+dtEkCE2bZhx3ojIPDc2zs8PaUpXmofJG1DkOj4O8AQRV4M4GXmUlzITOz5rzFMmbqTEPU7quYTm3R5iY4nm6h2FgdtirIX87RF3awqOjvW6kZ0w+4/9CYuL8FwxD03Mxy/seW5mtHxLLVDQWoW554sATh7n96fXsNo1/30tSIhmyMYiReMb6B1w10/cHQjIg26lmLjOCFV16shG2j4D8SeEM6zlRNN5sCHPbCnpSEpIHDDQ76EGZteQmZXcE4ZwNUldmDF408rf7u7+w3ueklpuFmXOZrjqoz6ifh0sshc01Tz4cV7eaM3qFBXVvsbsqfihqChsOV0b41w0Z8FdbqLMHd5nw7G6MzSiD56izEabO7dvWt6+G9yOR23cXr8WTMB6wWDvC7iS6LOfeXxRDQ88xqrMpixO1a/luP1HIMPyl/BGXxyGwquSfxEtYHtutwrJv5joDce2VUXFqMJwqJzlpQALXaoRcDzl+3RZvVpwn6KJYQBGNi2F/x3h11DJ6qn4Qpovuks8r7HV2lqf9OF5m0ZoYCB+PzMVTCjAQGRB0tabwHaQAi9Zgy3llrBRZUyxGIlYDACh5yX1srVgtMnzgK++vKqUQrGBg3/P+U="
    - secure: "cy6upz+HzZpANMprrw4hLx0APyBGfcxSivPQxwC+MIwDIs96Z6ZTRYf0Ska+sHO8y4SqGn/TQSkiAr7bdWeX9N0C4n9nH3/cLP9DulJn0/C+uGhO4Kuw+uqIKuEBiuOIdJdvxI8snhRxjVgsswq8Pr/T80mj1rxCxn1Zy7uYuDdSm7ZyIz7IA6NdwJE3X2o2ysGl7cjce7MQtAQ41Qy5J6Xo2vODnpBERaIvW7C5FSAio1Y/717XYdz/2jKHHFGGkdZLku4iqlFE+ovE6zXzo3SWiJ50b/ErQm0gSNmV54IjG4+gp9pXLfH5U7MKnJ8i96r1l4QguCO98/YuEFtqmkOPqJzmxQZAm4KeKpJBrVPD/cGmzqXbznsY4b5WIJ1L2TyurseElhzCFbkKUGcPDl1JipUMGfi/zTjQGibMgml1JPdPVzIUxPmTYcFB+7zgVOc2+M3KX5nk8Rt7OC5kJ+vEVtDmjEjRAUWiZSGZKOJXkEVOmG7m0SULifwYjVGy3ap1htQe3AK+Y3Bv/Dy+0ULbcyhx4zwFDLlnZ+5Zq6IPN7RUQiXqqCYVopPU7Z3psjJjTY96BiPQWvNZUwlP0Uyhae/XIC8f0U/LZKHTCbR/JGnE6EVpbziU0mQ/RKgMZgcF0ca68CTAirqQ72DJqeoscVxKMBxF724oHAfgHfs="
    - secure: "hT2U/fYhglEputr05VuMEeryvqd80YrDVgB2Ynve1hSzYEgEeeU9o7//s3bnuwGiH+dtEkCE2bZhx3ojIPDc2zs8PaUpXmofJG1DkOj4O8AQRV4M4GXmUlzITOz5rzFMmbqTEPU7quYTm3R5iY4nm6h2FgdtirIX87RF3awqOjvW6kZ0w+4/9CYuL8FwxD03Mxy/seW5mtHxLLVDQWoW554sATh7n96fXsNo1/30tSIhmyMYiReMb6B1w10/cHQjIg26lmLjOCFV16shG2j4D8SeEM6zlRNN5sCHPbCnpSEpIHDDQ76EGZteQmZXcE4ZwNUldmDF408rf7u7+w3ueklpuFmXOZrjqoz6ifh0sshc01Tz4cV7eaM3qFBXVvsbsqfihqChsOV0b41w0Z8FdbqLMHd5nw7G6MzSiD56izEabO7dvWt6+G9yOR23cXr8WTMB6wWDvC7iS6LOfeXxRDQ88xqrMpixO1a/luP1HIMPyl/BGXxyGwquSfxEtYHtutwrJv5joDce2VUXFqMJwqJzlpQALXaoRcDzl+3RZvVpwn6KJYQBGNi2F/x3h11DJ6qn4Qpovuks8r7HV2lqf9OF5m0ZoYCB+PzMVTCjAQGRB0tabwHaQAi9Zgy3llrBRZUyxGIlYDACh5yX1srVgtMnzgK++vKqUQrGBg3/P+U="
    - secure: "cy6upz+HzZpANMprrw4hLx0APyBGfcxSivPQxwC+MIwDIs96Z6ZTRYf0Ska+sHO8y4SqGn/TQSkiAr7bdWeX9N0C4n9nH3/cLP9DulJn0/C+uGhO4Kuw+uqIKuEBiuOIdJdvxI8snhRxjVgsswq8Pr/T80mj1rxCxn1Zy7uYuDdSm7ZyIz7IA6NdwJE3X2o2ysGl7cjce7MQtAQ41Qy5J6Xo2vODnpBERaIvW7C5FSAio1Y/717XYdz/2jKHHFGGkdZLku4iqlFE+ovE6zXzo3SWiJ50b/ErQm0gSNmV54IjG4+gp9pXLfH5U7MKnJ8i96r1l4QguCO98/YuEFtqmkOPqJzmxQZAm4KeKpJBrVPD/cGmzqXbznsY4b5WIJ1L2TyurseElhzCFbkKUGcPDl1JipUMGfi/zTjQGibMgml1JPdPVzIUxPmTYcFB+7zgVOc2+M3KX5nk8Rt7OC5kJ+vEVtDmjEjRAUWiZSGZKOJXkEVOmG7m0SULifwYjVGy3ap1htQe3AK+Y3Bv/Dy+0ULbcyhx4zwFDLlnZ+5Zq6IPN7RUQiXqqCYVopPU7Z3psjJjTY96BiPQWvNZUwlP0Uyhae/XIC8f0U/LZKHTCbR/JGnE6EVpbziU0mQ/RKgMZgcF0ca68CTAirqQ72DJqeoscVxKMBxF724oHAfgHfs="

  matrix:
    - LISP=lispworks
    - LISP=ccl
    # - LISP=sbcl

install:
  - ci/install-lisp.sh

# Pin quicklisp to known version; install emotiq dist
  - ros -e '(ql-dist:install-dist
              "http://beta.quicklisp.org/dist/quicklisp/2018-01-31/distinfo.txt"
               :replace t :prompt nil)
            (ql-dist:install-dist
              "http://s3.us-east-1.amazonaws.com/emotiq-quickdist/emotiq.txt"
               :prompt nil)
            (uiop:quit 0)'

# Add/remove test converage here
#
# <https://en.wikipedia.org/wiki/Exit_status#POSIX>
# <https://books.google.at/books?id=kIxQAAAAMAAJ&q=software+tools+kernighan+and+plough&dq=software+tools+kernighan+and+plough&hl=en&sa=X&ved=0ahUKEwiC-v_I7_DZAhUKWSwKHXI7C7wQ6AEIKzAA>
#
# Whatever scripts one invokes, the exit returned to travis has the following semantics:
#
# SUCCESS "zero"
#   (uiop:quit 0)
#
# FAILURE "non-zero status"
#   (uiop:quit (not (zerop status))
#
script:
  - ros -e "(when (ql:quickload :cosi-bls) (uiop:quit 0))"
  - ros -e "(when (asdf:load-system :cosi-bls) (uiop:quit 0))"
  - systems=":cosi-bls-tests
<<<<<<< HEAD
             :crypto-pairings
             :gossip-tests";
=======
             :crypto-pairings";
>>>>>>> 6bac5253
      systems=${systems} bash etc/test-harness.bash

# was:  (removed/commented out :gossip-tests pending fix to actors initialization issue.  -mhd, 5/28/18)
#  - systems=":cosi-bls-tests
#             :crypto-pairings
#             :gossip-tests";
#      systems=${systems} bash etc/test-harness.bash

jobs:
  include:
    - env: LISP=lispworks-bin
      os: linux
      stage: deploy
      script: etc/production.bash
      deploy:
        provider: releases
        api_key:
          secure: "O4vQSliHmXERI2Hl2l3gLWZ4vR3aAFSfsk+sraBOz74u7uoc1t3ztJMluZ5INNbx2KOE2lLxND/NETAQkj5PCzdrYd2Aar6goG1ePLtzwd3wdzKa9RyIEEek586dATIhdMKH4+HeddfhE2uOE4eaHLXmMMtoiX5KEyZmUAK2tTjjvSQAVVl2RV7Dzoa5EjmjXgt1mRY3AJ4Erap3/Q4Iw0A5ZZXOl4HOx6j0ufph3y5GsnMU1k9giEo0jfM54o1LOfwsVW7Tv/EpGn0Qz1VgM+aFnPTBiEr4lLuYf12f+LJNOGugwV3Rv3TLDlPwnL76zBzvw4wJo+NtV2ysu+jhwHSigBGjqR55wdom6OrizUmCCyvgZdf3JlkKNvqbqJgsQiWeyG2oVjlGz9z+eGJ92k/7SrhYLBzOszKNIrZPMr3y4saCwZyOYKwMbsHiRkPOm3xy2po+jB9Lq7gt2dd8c/FENk/Bcug1wf3Cjr/4+s+P1BnHQcHzrfsd4zGfDKXDmkF2/iCWd4QnedlyuwWoAE0IsVpdZ/yP3tm899Rg8xXrbTQRzBK9M+gDZp2uYw4fZwV2yuM/SR5zGeXcIOnC4+5c8p51sLgdTq1IAWKiqSOEQfKlpqsnwnpOuXOcvK25ewu0d99W86N4QW/+FHiO/+1EMjRpoYAcy1DthTfkXWY="
        file: "var/local/production/emotiq-$(cat var/local/production/version.txt)-linux.tar.bz2"
        skip_cleanup: true
        on:
          tags: true
    - env: LISP=lispworks-bin
      os: osx
      stage: deploy
      script: etc/production.bash
      deploy:
        provider: releases
        api_key:
          secure: "O4vQSliHmXERI2Hl2l3gLWZ4vR3aAFSfsk+sraBOz74u7uoc1t3ztJMluZ5INNbx2KOE2lLxND/NETAQkj5PCzdrYd2Aar6goG1ePLtzwd3wdzKa9RyIEEek586dATIhdMKH4+HeddfhE2uOE4eaHLXmMMtoiX5KEyZmUAK2tTjjvSQAVVl2RV7Dzoa5EjmjXgt1mRY3AJ4Erap3/Q4Iw0A5ZZXOl4HOx6j0ufph3y5GsnMU1k9giEo0jfM54o1LOfwsVW7Tv/EpGn0Qz1VgM+aFnPTBiEr4lLuYf12f+LJNOGugwV3Rv3TLDlPwnL76zBzvw4wJo+NtV2ysu+jhwHSigBGjqR55wdom6OrizUmCCyvgZdf3JlkKNvqbqJgsQiWeyG2oVjlGz9z+eGJ92k/7SrhYLBzOszKNIrZPMr3y4saCwZyOYKwMbsHiRkPOm3xy2po+jB9Lq7gt2dd8c/FENk/Bcug1wf3Cjr/4+s+P1BnHQcHzrfsd4zGfDKXDmkF2/iCWd4QnedlyuwWoAE0IsVpdZ/yP3tm899Rg8xXrbTQRzBK9M+gDZp2uYw4fZwV2yuM/SR5zGeXcIOnC4+5c8p51sLgdTq1IAWKiqSOEQfKlpqsnwnpOuXOcvK25ewu0d99W86N4QW/+FHiO/+1EMjRpoYAcy1DthTfkXWY="
        file: "var/local/production/emotiq-$(cat var/local/production/version.txt)-macos.tar.bz2"
        skip_cleanup: true
        on:
          tags: true<|MERGE_RESOLUTION|>--- conflicted
+++ resolved
@@ -56,12 +56,8 @@
   - ros -e "(when (ql:quickload :cosi-bls) (uiop:quit 0))"
   - ros -e "(when (asdf:load-system :cosi-bls) (uiop:quit 0))"
   - systems=":cosi-bls-tests
-<<<<<<< HEAD
              :crypto-pairings
              :gossip-tests";
-=======
-             :crypto-pairings";
->>>>>>> 6bac5253
       systems=${systems} bash etc/test-harness.bash
 
 # was:  (removed/commented out :gossip-tests pending fix to actors initialization issue.  -mhd, 5/28/18)
