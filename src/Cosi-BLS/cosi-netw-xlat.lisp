--- conflicted
+++ resolved
@@ -181,19 +181,10 @@
 (defvar *sender* (make-actor (lambda (ip port packet)
                                ;; (pr (format nil "~A ~A ~D ~A" ip port (length packet) packet))
                                (internal-send-socket ip port packet))))
-
-(defvar *servers-started* 0)
-
+  
 (defun shutdown-server (&optional (port *cosi-port*))
-<<<<<<< HEAD
-  (when (and (plusp *servers-started*)
-             *my-node*)
-    (setf *shutting-down* :SHUTDOWN-SERVER)
-    (decf *servers-started*)
-=======
   (when *socket-open*
     (setf *socket-open* nil)
->>>>>>> dad5c384
     (ac:send *sender* *local-ip* port "ShutDown")))
 
 (defmethod socket-send (ip port dest msg)
@@ -286,7 +277,6 @@
       (usocket:get-local-port socket)))
        
   (defun start-server ()
-    (incf *servers-started*)
     (start-ephemeral-server *cosi-port*))
 
   ;; -------------
@@ -356,7 +346,6 @@
         (setf *socket-open* port))))
       
   (defun start-server ()
-    (incf *servers-started*)
     (start-ephemeral-server *cosi-port*))
 
   ;; -----------------
