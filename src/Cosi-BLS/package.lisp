--- conflicted
+++ resolved
@@ -234,53 +234,3 @@
 
 (defpackage :cosi-test
   (:use :cl))
-<<<<<<< HEAD
-
-(defpackage :cosi/proofs
-  (:use
-   :common-lisp
-   :cosi
-   :crypto/modular-arith
-   :vec-repr
-   :edec
-   :pbc)
-  (:shadow :block)
-  (:import-from :ecc-crypto-b571
-   :random-between)
-  (:export
-   :txin
-   :make-txin
-   :txin-hashlock
-   :txin-pkey
-   :txin-sig
-   :txin-prf
-   
-   :txout
-   :make-txout
-   :txout-hashlock
-   :txout-hashpkey
-   :txout-prf
-   :txout-encr
-   
-   :transaction
-   :trans-txins
-   :trans-txouts
-   :make-transaction
-   :validate-transaction
-
-   :find-txout-for-pkey-hash
-   :decrypt-txout-info
-   :txout-secrets
-   :txout-secr-pkey
-   :txout-secr-amt
-   :txout-secr-gamma
-   )
-  (:export
-   :block :protocol-version :epoch :prev-block :prev-block-hash
-   :merkle-root-hash :block-timestamp :transactions
-   :validator-keys-joining :validator-keys-leaving
-   :create-block :hash-block :serialize-block 
-   :compute-merkle-root-hash))
-
-=======
->>>>>>> 44d54511
