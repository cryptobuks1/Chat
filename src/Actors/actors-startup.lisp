--- conflicted
+++ resolved
@@ -217,19 +217,11 @@
     (install-actor-directory)
     (install-actor-printer)))
 
-<<<<<<< HEAD
-#-:LISPWORKS
-(eval-when (:load-toplevel :execute)
-  (install-actor-system))
-
-#+:LISPWORKS
-=======
 #-:lispworks
 (eval-when (:load-toplevel :execute)
   (install-actor-system))
 
 #+:lispworks
->>>>>>> c5ccdf71
 (let ((lw:*handle-existing-action-in-action-list* '(:warn :skip)))
   
   (lw:define-action "Initialize LispWorks Tools"
