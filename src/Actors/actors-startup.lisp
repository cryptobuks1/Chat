#|
The MIT License

Copyright (c) 2017-2018 Refined Audiometrics Laboratory, LLC

Permission is hereby granted, free of charge, to any person obtaining a copy
of this software and associated documentation files (the "Software"), to deal
in the Software without restriction, including without limitation the rights
to use, copy, modify, merge, publish, distribute, sublicense, and/or sell
copies of the Software, and to permit persons to whom the Software is
furnished to do so, subject to the following conditions:

The above copyright notice and this permission notice shall be included in
all copies or substantial portions of the Software.

THE SOFTWARE IS PROVIDED "AS IS", WITHOUT WARRANTY OF ANY KIND, EXPRESS OR
IMPLIED, INCLUDING BUT NOT LIMITED TO THE WARRANTIES OF MERCHANTABILITY,
FITNESS FOR A PARTICULAR PURPOSE AND NONINFRINGEMENT. IN NO EVENT SHALL THE
AUTHORS OR COPYRIGHT HOLDERS BE LIABLE FOR ANY CLAIM, DAMAGES OR OTHER
LIABILITY, WHETHER IN AN ACTION OF CONTRACT, TORT OR OTHERWISE, ARISING FROM,
OUT OF OR IN CONNECTION WITH THE SOFTWARE OR THE USE OR OTHER DEALINGS IN
THE SOFTWARE.
|#


(in-package :actors)

;; ----------------------------------------------------------------------------

;; ----------------------------------------------------------
;; Actors directory -- only for Actors with symbol names or string
;; names.
;;
;; This really ought to be an Actor-based manager! The directory is a
;; non-essential service during Actor base startup, so we will make it
;; an Actor-based service after all the base code is in place.

(defvar *actor-directory-manager* 'do-nothing)

(defun directory-manager-p ()
  (typep *actor-directory-manager* 'Actor))

        ;;; =========== ;;;

(defmethod acceptable-key (name)
  nil)

(defmethod acceptable-key ((name (eql nil)))
  nil)

(defmethod acceptable-key ((name symbol))
  (and (symbol-package name)
       (acceptable-key (string name))))

(defmethod acceptable-key ((name string))
  (string-upcase name))

        ;;; =========== ;;;

(defmethod register-actor ((actor actor) name)
  (when (acceptable-key name)
    (send *actor-directory-manager* :register actor name)))
  
(defun unregister-actor (name-or-actor)
  (send *actor-directory-manager* :unregister name-or-actor))

(defun get-recorded-actors ()
  (when (directory-manager-p)
    (ask *actor-directory-manager* :get-all)))

(defun find-actor-in-directory (name)
  (when (and (directory-manager-p)
             (acceptable-key name))
    (ask *actor-directory-manager* :find name)))

(defmethod find-actor-name ((actor actor))
  (when (directory-manager-p)
    (ask *actor-directory-manager* :reverse-lookup actor)))

(defmacro def-alias (sym fn-sym)
  `(setf (symbol-function ',sym) (symbol-function ',fn-sym)))

(def-alias get-actors get-recorded-actors)

(defmethod find-actor ((actor actor))
  actor)

(defun find-live-actor-in-directory (name)
  (find-actor (find-actor-in-directory name)))

(defmethod find-actor ((name string))
  (find-live-actor-in-directory name))

(defmethod find-actor ((name symbol))
  (find-live-actor-in-directory name))

(defmethod find-actor ((actor (eql nil)))
  nil)

(defun install-actor-directory ()
  (unless (typep *actor-directory-manager* 'actor)
    (setf *actor-directory-manager*
          (make-actor
           (let ((directory
                  #+:LISPWORKS
                  (make-hash-table
                   :test 'equal
                   :single-thread t)
                  #+:OPENMCL
                  (make-hash-table
                   :test 'equal
                   :lock-free ':shared
                   :shared t)
                  #+:SBCL
                  (make-hash-table
                   :test 'equal
                   :synchronized nil)
                  #+:ALLEGRO
                  (make-hash-table
                   :test 'equal))
                 (rev-directory
                  #+:LISPWORKS
                  (make-hash-table
                   :test 'eq
                   :single-thread t)
                  #+:OPENMCL
                  (make-hash-table
                   :test 'eq
                   :lock-free ':shared
                   :shared t)
                  #+:SBCL
                  (make-hash-table
                   :test 'eq
                   :synchronized nil)
                  #+:ALLEGRO
                  (make-hash-table
                   :test 'eq)))
             
             (labels ((clean-up ()
                        (setf *actor-directory-manager* 'do-nothing)))
               
               (dlambda
                (:clear ()
                        (clrhash directory))
                
                (:register (actor name)
                           ;; this simply overwrites any existing entry with actor
                           (when-let (key (acceptable-key name))
                             (setf (gethash key directory) actor
                                   (gethash actor rev-directory) key)))
                
                (:unregister (name-or-actor)
                             (cond ((typep name-or-actor 'Actor)
                                    (when-let (key (gethash name-or-actor rev-directory))
                                      (remhash key directory)
                                      (remhash name-or-actor rev-directory)))
                                   (t
                                    (when-let (key (acceptable-key name-or-actor))
                                      (when-let (actor (gethash key directory))
                                        (remhash key directory)
                                        (remhash actor rev-directory))))
                                   ))
                
                (:get-all ()
                          (let (actors)
                            (maphash (lambda (k v)
                                       (setf actors (acons k v actors)))
                                     directory)
                            (sort actors #'string-lessp :key #'car)))
                
                (:find (name)
                       (um:when-let (key (acceptable-key name))
                         (gethash key directory)))
                
                (:reverse-lookup (actor)
                                 (gethash actor rev-directory))
                
                (:quit ()
                       (clean-up))
                )))))
    (register-actor *actor-directory-manager* :ACTOR-DIRECTORY)
    (pr "Actor Directory created...")))

;; --------------------------------------------------------
;; Shared printer driver... another instance of something better
;; placed into an Actor

(defun blind-print (cmd &rest items)
  (declare (ignore cmd))
  (let ((prfn (get :actors :print-handler)))
  (dolist (item items)
<<<<<<< HEAD
    (emotiq:note "~A" item)))
=======
    (funcall prfn item))))

(eval-when (:load-toplevel)
  (unless (get :actors :print-handler)
    (setf (get :actors :print-handler) 'print)))
>>>>>>> 5373105b

(defvar *shared-printer-actor*    #'blind-print)

(defun pr (&rest things-to-print)
  (apply #'send *shared-printer-actor* :print things-to-print))

(defun install-actor-printer ()
  (unless (typep *shared-printer-actor* 'actor)
    (setf *shared-printer-actor*
          (make-actor
           (dlambda
            (:print (&rest things-to-print)
<<<<<<< HEAD
                    (dolist (item things-to-print)
                      (emotiq:note "~A" item)))
=======
		    (apply 'blind-print :print things-to-print))
>>>>>>> 5373105b
            
            (:quit () (become 'blind-print))
            )))
    (register-actor *shared-printer-actor* :SHARED-PRINTER)))

;; --------------------------------------------------------

(defun install-actor-system (&rest ignored)
  (declare (ignore ignored))
  (unless (directory-manager-p)
    (install-actor-directory)
    (install-actor-printer)
    ))

#-:lispworks
(eval-when (:load-toplevel)
  (install-actor-system))

#+:lispworks
(eval-when (:load-toplevel)
  ;; 3 choices, if :COM.RAL is true, use lw:define-action; elsif building-binary, don't install actors; else install actors
  ;; Cannot install actor system during DELIVERY (since, multitasking not allowed during DELIVERY), must install actors later.
  ;; *performing-binary-build* is created in delivery.lisp, else it is not created and not BOUNDP

  ;; Trying to avoid the use of *features*.  We use a special, cl-user::*performing-binary-build*, set up
  ;; in emotiq/etc/deliver/deliver.lisp, then write Lisp code to decide which of the 3 cases to perform (at LOAD time).
  ;; This special is UNINTERNED in emotiq/src/startup.lisp/START.

  (let ((com-ral-p #+:COM.RAL t #-:COM.RAL nil)
        (building-binary-p (boundp 'cl-user::*performing-binary-build*)))

    (flet ((create-lispworks-action-to-install-actors ()
        (let ((lw:*handle-existing-action-in-action-list* '(:warn :skip)))
          (lw:define-action "Initialize LispWorks Tools"
                            "Start up Functional Actors"
                            'install-actor-system
                            :after "Run the environment start up functions"
                            :once))))
      
      (format *standard-output* "~&com-ral-p ~A~&building-binary-p ~A~&"
              com-ral-p
              building-binary-p)

      (if com-ral-p
          (create-lispworks-action-to-install-actors)
        (if building-binary-p
	    nil                                            ;; do nothing, esp. don't try to initialize actors
          (install-actor-system))))))                      ;; in all other cases, install actors at LOAD time.

<|MERGE_RESOLUTION|>--- conflicted
+++ resolved
@@ -189,15 +189,11 @@
   (declare (ignore cmd))
   (let ((prfn (get :actors :print-handler)))
   (dolist (item items)
-<<<<<<< HEAD
-    (emotiq:note "~A" item)))
-=======
     (funcall prfn item))))
 
 (eval-when (:load-toplevel)
   (unless (get :actors :print-handler)
     (setf (get :actors :print-handler) 'print)))
->>>>>>> 5373105b
 
 (defvar *shared-printer-actor*    #'blind-print)
 
@@ -210,12 +206,7 @@
           (make-actor
            (dlambda
             (:print (&rest things-to-print)
-<<<<<<< HEAD
-                    (dolist (item things-to-print)
-                      (emotiq:note "~A" item)))
-=======
 		    (apply 'blind-print :print things-to-print))
->>>>>>> 5373105b
             
             (:quit () (become 'blind-print))
             )))
