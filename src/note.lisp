(in-package :emotiq)

(defvar *notestream* *error-output* "Output stream for Emotiq notes")

;;; N.b. deliberately not a macro so we can theoretically inspect the
;;; call stack.

(defun timestring ()
  "Return a string representing current time"
  (let ((formats '(simple-date-time:|yyyymmddThhmmssZ|
                   simple-date-time:|yyyy-mm-dd hh:mm:ss|)))
    (apply (second formats)
           (list (simple-date-time:now)))))

(defun %note (message-or-format &rest args)
  "Format a log message and return it"
  (let ((message 
         (format nil
                 "~a~%"
                 (apply 'format 
                        nil
                        message-or-format
                        args))))
    message))

; This can be redefined to be actor-based for proper serialization
(defun record-note (&rest message-strings)
  (when *notestream*
    (dolist (msg message-strings)
      (write-string msg *notestream*))))

;;; Do NOT call the following with leading or trailing newlines
;;;  in message-or-format. They will be added automatically.

(defun note (message-or-format &rest args)
  "Emit a note of progress to the appropiate logging system
MESSAGE-OR-FORMAT is either a simple string containing a message, or
a CL:FORMAT control string referencing the values contained in ARGS."
  (let ((timestring (timestring))
        (outstring (apply '%note message-or-format args)))
    (record-note timestring " " outstring)
    outstring))
<<<<<<< HEAD
=======

(eval-when (:load-toplevel)
  ;; hook, even if Actors isn't loaded...
  ;; If Actors are loaded later, they will respect the hook
  (setf (get :actors :print-handler) (lambda (item)
                                       (note "~A" item))))
>>>>>>> 5373105b

(defun em-warn (message-or-format &rest args)
  "Like note but this is for warnings."
  (let ((timestring (timestring))
        (outstring (apply '%note
                          (concatenate 'string "WARN: " message-or-format)
                          args)))
    (record-note timestring " " outstring)
    outstring))
  <|MERGE_RESOLUTION|>--- conflicted
+++ resolved
@@ -40,15 +40,12 @@
         (outstring (apply '%note message-or-format args)))
     (record-note timestring " " outstring)
     outstring))
-<<<<<<< HEAD
-=======
 
 (eval-when (:load-toplevel)
   ;; hook, even if Actors isn't loaded...
   ;; If Actors are loaded later, they will respect the hook
   (setf (get :actors :print-handler) (lambda (item)
                                        (note "~A" item))))
->>>>>>> 5373105b
 
 (defun em-warn (message-or-format &rest args)
   "Like note but this is for warnings."
