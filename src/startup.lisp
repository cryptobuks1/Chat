;; There are two entry points for Emotiq - development and binary (production).
;;
;; At the moment, we favor development activities over binary building.  Developers
;  should be able to load-and-go.  The MAIN entry point is an example of what developers
;  might use.  MAIN does nothing, but test whether make-key-pair doesn't crash.
;; 
;; When building binaries, we use the DELIVER function.  This function cannot
;  run with multitasking turned on, but it can create a binary which runs
;  with multitasking turned on.  In Emotiq code, multitasking is required
;  by the Actors system.  This means that the Actors code cannot be initialized
;  during construction of a binary.  This "special case" is handled only in
;  the binary construction code.  A binary must install and initialize the Actors
;  system during startup.  The START function is called by a binary, as its
;  entry point.  During the building of a binary, emotiq/etc/deliver/deliver.lisp
;  sets a special variable (cl-user::*performing-binary-build*) to any value
;  (as long as BOUNDP returns T on this special).  The START function
;  must set EMOTIQ::*production* to T, which is used in emotiq/src/Crypto/pbc-cffi.lisp
;  via the function EMOTIQ:PRODUCTION-P to initialize DLL's at runtime.  
;
;; We allow developers to use Lisp LOAD to initialize various parts of the
;; system (including Actors).  When building the binary, we need to explicitly
;; initialize Actors.

(in-package "EMOTIQ")

;; "Entry Point" for development - does nothing, just load and go
(defun main (&optional how-started-message?)
  (message-running-state how-started-message?)
  (format *standard-output* "Making key pair…")
  (let ((keypair (pbc:make-key-pair :foo)))
<<<<<<< HEAD
    (format *standard-output* "  Created ~a~&" keypair))
  #+lispworks(lispworks:quit))
=======
    (format *standard-output* "  Created ~a~&" keypair)))

(defun message-running-state (&optional how-started-message?)
  (format *standard-output* "~%Running ~a in ~a~%with args [~a]~%"
          (or how-started-message? "interactively")
          (if (production-p) "production" "development")
	  (argv)))

>>>>>>> a4513dbb

;; Entry Point for binary version of the system.

(defun start ()
  ;; This is for running in the binary command line only. For now, if we're
  ;; starting from the command line, we assume it's for
  ;; production. Later, we'll have other means of setting
  ;; *production*. TEMPORARY! FIX! 4/6/18
  ;; ^^ in this context "production" ONLY means binary build.
  (unintern 'cl-user::*performing-binary-build*) ;; if building binary,
  (setq *production* t)  ;; used by EMOTIQ:PRODUCTION-P in Crypto
  (message-running-state "from command line")
  (actors:install-actor-system)
  (main))


(defun argv ()
#+lispworks system:*line-arguments-list*)
  

(defun message-running-state (&optional how-started-message?)
  (format *standard-output* "~%Running ~a in ~a~%with args [~a]~%"
          (or how-started-message? "interactively")
          (if (production-p) "production" "development")
	  (argv)))



<|MERGE_RESOLUTION|>--- conflicted
+++ resolved
@@ -28,19 +28,9 @@
   (message-running-state how-started-message?)
   (format *standard-output* "Making key pair…")
   (let ((keypair (pbc:make-key-pair :foo)))
-<<<<<<< HEAD
     (format *standard-output* "  Created ~a~&" keypair))
-  #+lispworks(lispworks:quit))
-=======
+  lispworks(lispworks:quit))
     (format *standard-output* "  Created ~a~&" keypair)))
-
-(defun message-running-state (&optional how-started-message?)
-  (format *standard-output* "~%Running ~a in ~a~%with args [~a]~%"
-          (or how-started-message? "interactively")
-          (if (production-p) "production" "development")
-	  (argv)))
-
->>>>>>> a4513dbb
 
 ;; Entry Point for binary version of the system.
 
