--- conflicted
+++ resolved
@@ -26,7 +26,6 @@
 ;; "Entry Point" for development - does nothing, just load and go
 (defun main (&optional how-started-message?)
   (message-running-state how-started-message?)
-<<<<<<< HEAD
   ;; Create a default wallet on disk if one doesn't already exist
   (emotiq/wallet:create-wallet)
   ;; Start the websocket interface for the Electron wallet
@@ -34,10 +33,8 @@
   (websocket/wallet:start-server :port 3145)
   ;; Start the REST server which provides support for testing the
   ;; WebSocket implementation at <http://localhost:3140/client/>
-  (emotiq-rest:start-server :port 3140))
-=======
+  (emotiq-rest:start-server :port 3140)
   (emotiq:start-node))
->>>>>>> e21e383c
 
 ;; Entry Point for binary version of the system.
 
