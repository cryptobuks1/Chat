#|
The MIT License

Copyright (c) 2017-2018 Refined Audiometrics Laboratory, LLC

Permission is hereby granted, free of charge, to any person obtaining a copy
of this software and associated documentation files (the "Software"), to deal
in the Software without restriction, including without limitation the rights
to use, copy, modify, merge, publish, distribute, sublicense, and/or sell
copies of the Software, and to permit persons to whom the Software is
furnished to do so, subject to the following conditions:

The above copyright notice and this permission notice shall be included in
all copies or substantial portions of the Software.

THE SOFTWARE IS PROVIDED "AS IS", WITHOUT WARRANTY OF ANY KIND, EXPRESS OR
IMPLIED, INCLUDING BUT NOT LIMITED TO THE WARRANTIES OF MERCHANTABILITY,
FITNESS FOR A PARTICULAR PURPOSE AND NONINFRINGEMENT. IN NO EVENT SHALL THE
AUTHORS OR COPYRIGHT HOLDERS BE LIABLE FOR ANY CLAIM, DAMAGES OR OTHER
LIABILITY, WHETHER IN AN ACTION OF CONTRACT, TORT OR OTHERWISE, ARISING FROM,
OUT OF OR IN CONNECTION WITH THE SOFTWARE OR THE USE OR OTHER DEALINGS IN
THE SOFTWARE.
|#

(defsystem "crypto-pairings"
  :description "crypto-pairings: bilinear pairings (PBC) functions"
  :version     "1.1.0"
  :author      "D.McClain <dbm@refined-audiometrics.com>"
  :license     "Copyright (c) 2018 by Emotiq AG. All rights reserved."
  :serial       t
  :components  ((:file "pbc-cffi")
                (:file "proofs"))
  :depends-on   ("core-crypto"
                 "emotiq"
                 "cffi"
                 "crypto-pairings/libraries"))

(defsystem "crypto-pairings/libraries"
  :perform
  (prepare-op
   :before (o c)
   (let ((wildcard-for-libraries
          (asdf:system-relative-pathname
           :emotiq "../var/local/lib/libLispPBCIntf.*")))
     (unless (directory wildcard-for-libraries)
       (format *standard-output*
               "~&Failed to find libraries matching~&~t~a~&~
~&Attempting to build native libraries... hang on for a minute, please..."
               wildcard-for-libraries)
       (run-program `("bash"
                      ,(namestring (system-relative-pathname
                                    :emotiq "../etc/build-crypto-pairings.bash")))
                    :output :string :error :string)
       (format *standard-output* "~tWhew!  Finished.~&")))))

(defsystem "crypto-pairings/t"
<<<<<<< HEAD
  :depends-on (lisp-unit
               crypto-pairings)
=======
  :depends-on (crypto-pairings
               lisp-unit)
>>>>>>> 365a0df5
  :perform (test-op (o s)
             (symbol-call :lisp-unit :run-tests
                          :all :pbc-test))
  :components ((:module package
                :pathname "tests/"
                :components ((:file "package")))
               (:module tests
                :depends-on (package)
                :pathname "tests/"
                :components ((:file "crypto-tests")))))


<|MERGE_RESOLUTION|>--- conflicted
+++ resolved
@@ -54,13 +54,8 @@
        (format *standard-output* "~tWhew!  Finished.~&")))))
 
 (defsystem "crypto-pairings/t"
-<<<<<<< HEAD
-  :depends-on (lisp-unit
-               crypto-pairings)
-=======
   :depends-on (crypto-pairings
                lisp-unit)
->>>>>>> 365a0df5
   :perform (test-op (o s)
              (symbol-call :lisp-unit :run-tests
                           :all :pbc-test))
