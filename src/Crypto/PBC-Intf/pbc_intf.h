/* pbc-intf.h -- Interface between Lisp and PBC libs */
/* DM/Emotiq 03/18 */
/*
Copyright (c) 2018 Emotiq AG

Permission is hereby granted, free of charge, to any person obtaining a copy
of this software and associated documentation files (the "Software"), to deal
in the Software without restriction, including without limitation the rights
to use, copy, modify, merge, publish, distribute, sublicense, and/or sell
copies of the Software, and to permit persons to whom the Software is
furnished to do so, subject to the following conditions:

The above copyright notice and this permission notice shall be included in
all copies or substantial portions of the Software.

THE SOFTWARE IS PROVIDED "AS IS", WITHOUT WARRANTY OF ANY KIND, EXPRESS OR
IMPLIED, INCLUDING BUT NOT LIMITED TO THE WARRANTIES OF MERCHANTABILITY,
FITNESS FOR A PARTICULAR PURPOSE AND NONINFRINGEMENT. IN NO EVENT SHALL THE
AUTHORS OR COPYRIGHT HOLDERS BE LIABLE FOR ANY CLAIM, DAMAGES OR OTHER
LIABILITY, WHETHER IN AN ACTION OF CONTRACT, TORT OR OTHERWISE, ARISING FROM,
OUT OF OR IN CONNECTION WITH THE SOFTWARE OR THE USE OR OTHER DEALINGS IN
THE SOFTWARE.
 */

#include <strings.h>
#include <stdlib.h>
#include <memory.h>

#include <pbc/pbc.h>

// ---------------------------------------------------
// for initial interface testing...

extern "C" {
  long echo(long nel, char* msg_in, char* msg_out);
<<<<<<< HEAD

  long init_pairing(char* param_str, long nel, long* psize);

  long set_g2(unsigned char* pbuf);
  long set_g1(unsigned char* pbuf);
  long get_g2(unsigned char* pbuf, long buflen);
  long get_g1(unsigned char* pbuf, long buflen);

  void make_key_pair(unsigned char* pskey, unsigned char* ppkey,
=======
  long init_pairing(long ctxt, char* param_str, long nel, long* psize);
  long set_g2(long ctxt, unsigned char* pbuf);
  long set_g1(long ctxt, unsigned char* pbuf);
  void make_key_pair(long ctxt, unsigned char* pskey, unsigned char* ppkey,
>>>>>>> 163c55b1
		     unsigned char* phash, long nhash);
  void sign_hash(long ctxt, unsigned char* psig, unsigned char* pskey,
		 unsigned char* phash, long nhash);
<<<<<<< HEAD

  void make_public_subkey(unsigned char* abuf,
=======
  void make_public_subkey(long ctxt, unsigned char* abuf,
>>>>>>> 163c55b1
			  unsigned char* pkey,
			  unsigned char* phash_id, long nhash);
  void make_secret_subkey(long ctxt, unsigned char* abuf,
			  unsigned char* skey,
			  unsigned char* phash_id, long nhash);
<<<<<<< HEAD

  void compute_pairing(unsigned char* gtbuf,
		       unsigned char* hbuf,
		       unsigned char* gbuf);

  void sakai_kasahara_encrypt(unsigned char* rbuf, // R result in G2
=======
  void compute_pairing(long ctxt, unsigned char* gtbuf,
		       unsigned char* hbuf,
		       unsigned char* gbuf);
  void sakai_kasahara_encrypt(long ctxt, unsigned char* rbuf, // R result in G2
>>>>>>> 163c55b1
			      unsigned char* pbuf, // pairing result in GT
			      unsigned char* pkey, // public subkey in G2
			      unsigned char* phash, long nhash);
  void sakai_kasahara_decrypt(long ctxt, unsigned char* pbuf, // pairing result in GT
			      unsigned char* rbuf, // R pt in G2
			      unsigned char* sbuf); // secret subkey in G1
  long sakai_kasahara_check(long ctxt, unsigned char* rkey, // R in G2
			    unsigned char* pkey, // public subkey in G2
			    unsigned char* phash, long nhash);
<<<<<<< HEAD

  long check_signature(unsigned char* psig,
		       unsigned char* phash, long nhash,
		       unsigned char *pkey);
  
  void add_G1_pts(unsigned char* pt1, unsigned char* pt2);
  void sub_G1_pts(unsigned char* pt1, unsigned char* pt2);
  void mul_G1_pts(unsigned char* pt1, unsigned char* pt2);
  void div_G1_pts(unsigned char* pt1, unsigned char* pt2);
  void exp_G1z(unsigned char* g1, unsigned char* zr);
  void neg_G1_pt(unsigned char* pt);
  void inv_G1_pt(unsigned char* pt);

  void add_G2_pts(unsigned char* pt1, unsigned char* pt2);
  void sub_G2_pts(unsigned char* pt1, unsigned char* pt2);
  void mul_G2_pts(unsigned char* pt1, unsigned char* pt2);
  void div_G2_pts(unsigned char* pt1, unsigned char* pt2);
  void exp_G2z(unsigned char* g2, unsigned char* zr);
  void neg_G2_pt(unsigned char* pt);
  void inv_G2_pt(unsigned char* pt);
  
  void add_Zr_vals(unsigned char* zr1, unsigned char* zr2);
  void sub_Zr_vals(unsigned char* zr1, unsigned char* zr2);
  void mul_Zr_vals(unsigned char* zr1, unsigned char* zr2);
  void div_Zr_vals(unsigned char* zr1, unsigned char* zr2);
  void exp_Zr_vals(unsigned char* zr1, unsigned char* zr2);
  void neg_Zr_val(unsigned char* zr);
  void inv_Zr_val(unsigned char* zr);

  void mul_GT_vals(unsigned char* gt1, unsigned char* gt2);
  void div_GT_vals(unsigned char* gt1, unsigned char* gt2);
  void exp_GTz(unsigned char* gt, unsigned char* zr);
  void inv_GT_val(unsigned char* gt);
  
  void get_G1_from_hash(unsigned char *g1_pt, unsigned char *phash, long nhash);
  void get_G2_from_hash(unsigned char *g2_pt, unsigned char *phash, long nhash);
  void get_Zr_from_hash(unsigned char *zr_val, unsigned char *phash, long nhash);
=======
  long get_g2(long ctxt, unsigned char* pbuf, long buflen);
  long get_g1(long ctxt, unsigned char* pbuf, long buflen);
  long check_signature(long ctxt, unsigned char* psig,
		       unsigned char* phash, long nhash,
		       unsigned char *pkey);
  void mul_G1_pts(long ctxt, unsigned char* pt1, unsigned char* pt2);
  void mul_G2_pts(long ctxt, unsigned char* pt1, unsigned char* pt2);
  void add_Zr_vals(long ctxt, unsigned char* zr1, unsigned char* zr2);
  void inv_Zr_val(long ctxt, unsigned char* zr);
  void exp_G1z(long ctxt, unsigned char* g1, unsigned char* zr);
  void exp_G2z(long ctxt, unsigned char* g2, unsigned char* zr);
  void get_G1_from_hash(long ctxt, unsigned char *g1_pt, unsigned char *phash, long nhash);
  void get_G2_from_hash(long ctxt, unsigned char *g2_pt, unsigned char *phash, long nhash);
  void get_Zr_from_hash(long ctxt, unsigned char *zr_val, unsigned char *phash, long nhash);
>>>>>>> 163c55b1
}

// -- end of pbc_intf.h -- //


<|MERGE_RESOLUTION|>--- conflicted
+++ resolved
@@ -33,49 +33,37 @@
 
 extern "C" {
   long echo(long nel, char* msg_in, char* msg_out);
-<<<<<<< HEAD
 
-  long init_pairing(char* param_str, long nel, long* psize);
-
-  long set_g2(unsigned char* pbuf);
-  long set_g1(unsigned char* pbuf);
-  long get_g2(unsigned char* pbuf, long buflen);
-  long get_g1(unsigned char* pbuf, long buflen);
-
-  void make_key_pair(unsigned char* pskey, unsigned char* ppkey,
-=======
   long init_pairing(long ctxt, char* param_str, long nel, long* psize);
+		     
   long set_g2(long ctxt, unsigned char* pbuf);
   long set_g1(long ctxt, unsigned char* pbuf);
+		     
+  long get_g2(long ctxt, unsigned char* pbuf, long buflen);
+  long get_g1(long ctxt, unsigned char* pbuf, long buflen);
+
   void make_key_pair(long ctxt, unsigned char* pskey, unsigned char* ppkey,
->>>>>>> 163c55b1
 		     unsigned char* phash, long nhash);
   void sign_hash(long ctxt, unsigned char* psig, unsigned char* pskey,
 		 unsigned char* phash, long nhash);
-<<<<<<< HEAD
 
-  void make_public_subkey(unsigned char* abuf,
-=======
+  long check_signature(long ctxt,
+		       unsigned char* psig,
+		       unsigned char* phash, long nhash,
+		       unsigned char *pkey);
+  
   void make_public_subkey(long ctxt, unsigned char* abuf,
->>>>>>> 163c55b1
 			  unsigned char* pkey,
 			  unsigned char* phash_id, long nhash);
   void make_secret_subkey(long ctxt, unsigned char* abuf,
 			  unsigned char* skey,
 			  unsigned char* phash_id, long nhash);
-<<<<<<< HEAD
 
-  void compute_pairing(unsigned char* gtbuf,
+  void compute_pairing(long ctxt, unsigned char* gtbuf,
 		       unsigned char* hbuf,
 		       unsigned char* gbuf);
 
-  void sakai_kasahara_encrypt(unsigned char* rbuf, // R result in G2
-=======
-  void compute_pairing(long ctxt, unsigned char* gtbuf,
-		       unsigned char* hbuf,
-		       unsigned char* gbuf);
   void sakai_kasahara_encrypt(long ctxt, unsigned char* rbuf, // R result in G2
->>>>>>> 163c55b1
 			      unsigned char* pbuf, // pairing result in GT
 			      unsigned char* pkey, // public subkey in G2
 			      unsigned char* phash, long nhash);
@@ -85,60 +73,39 @@
   long sakai_kasahara_check(long ctxt, unsigned char* rkey, // R in G2
 			    unsigned char* pkey, // public subkey in G2
 			    unsigned char* phash, long nhash);
-<<<<<<< HEAD
 
-  long check_signature(unsigned char* psig,
-		       unsigned char* phash, long nhash,
-		       unsigned char *pkey);
+  void add_G1_pts(long ctxt, unsigned char* pt1, unsigned char* pt2);
+  void sub_G1_pts(long ctxt, unsigned char* pt1, unsigned char* pt2);
+  void mul_G1_pts(long ctxt, unsigned char* pt1, unsigned char* pt2);
+  void div_G1_pts(long ctxt, unsigned char* pt1, unsigned char* pt2);
+  void exp_G1z(long ctxt, unsigned char* g1, unsigned char* zr);
+  void neg_G1_pt(long ctxt, unsigned char* pt);
+  void inv_G1_pt(long ctxt, unsigned char* pt);
+
+  void add_G2_pts(long ctxt, unsigned char* pt1, unsigned char* pt2);
+  void sub_G2_pts(long ctxt, unsigned char* pt1, unsigned char* pt2);
+  void mul_G2_pts(long ctxt, unsigned char* pt1, unsigned char* pt2);
+  void div_G2_pts(long ctxt, unsigned char* pt1, unsigned char* pt2);
+  void exp_G2z(long ctxt, unsigned char* g2, unsigned char* zr);
+  void neg_G2_pt(long ctxt, unsigned char* pt);
+  void inv_G2_pt(long ctxt, unsigned char* pt);
   
-  void add_G1_pts(unsigned char* pt1, unsigned char* pt2);
-  void sub_G1_pts(unsigned char* pt1, unsigned char* pt2);
-  void mul_G1_pts(unsigned char* pt1, unsigned char* pt2);
-  void div_G1_pts(unsigned char* pt1, unsigned char* pt2);
-  void exp_G1z(unsigned char* g1, unsigned char* zr);
-  void neg_G1_pt(unsigned char* pt);
-  void inv_G1_pt(unsigned char* pt);
+  void add_Zr_vals(long ctxt, unsigned char* zr1, unsigned char* zr2);
+  void sub_Zr_vals(long ctxt, unsigned char* zr1, unsigned char* zr2);
+  void mul_Zr_vals(long ctxt, unsigned char* zr1, unsigned char* zr2);
+  void div_Zr_vals(long ctxt, unsigned char* zr1, unsigned char* zr2);
+  void exp_Zr_vals(long ctxt, unsigned char* zr1, unsigned char* zr2);
+  void neg_Zr_val(long ctxt, unsigned char* zr);
+  void inv_Zr_val(long ctxt, unsigned char* zr);
 
-  void add_G2_pts(unsigned char* pt1, unsigned char* pt2);
-  void sub_G2_pts(unsigned char* pt1, unsigned char* pt2);
-  void mul_G2_pts(unsigned char* pt1, unsigned char* pt2);
-  void div_G2_pts(unsigned char* pt1, unsigned char* pt2);
-  void exp_G2z(unsigned char* g2, unsigned char* zr);
-  void neg_G2_pt(unsigned char* pt);
-  void inv_G2_pt(unsigned char* pt);
+  void mul_GT_vals(long ctxt, unsigned char* gt1, unsigned char* gt2);
+  void div_GT_vals(long ctxt, unsigned char* gt1, unsigned char* gt2);
+  void exp_GTz(long ctxt, unsigned char* gt, unsigned char* zr);
+  void inv_GT_val(long ctxt, unsigned char* gt);
   
-  void add_Zr_vals(unsigned char* zr1, unsigned char* zr2);
-  void sub_Zr_vals(unsigned char* zr1, unsigned char* zr2);
-  void mul_Zr_vals(unsigned char* zr1, unsigned char* zr2);
-  void div_Zr_vals(unsigned char* zr1, unsigned char* zr2);
-  void exp_Zr_vals(unsigned char* zr1, unsigned char* zr2);
-  void neg_Zr_val(unsigned char* zr);
-  void inv_Zr_val(unsigned char* zr);
-
-  void mul_GT_vals(unsigned char* gt1, unsigned char* gt2);
-  void div_GT_vals(unsigned char* gt1, unsigned char* gt2);
-  void exp_GTz(unsigned char* gt, unsigned char* zr);
-  void inv_GT_val(unsigned char* gt);
-  
-  void get_G1_from_hash(unsigned char *g1_pt, unsigned char *phash, long nhash);
-  void get_G2_from_hash(unsigned char *g2_pt, unsigned char *phash, long nhash);
-  void get_Zr_from_hash(unsigned char *zr_val, unsigned char *phash, long nhash);
-=======
-  long get_g2(long ctxt, unsigned char* pbuf, long buflen);
-  long get_g1(long ctxt, unsigned char* pbuf, long buflen);
-  long check_signature(long ctxt, unsigned char* psig,
-		       unsigned char* phash, long nhash,
-		       unsigned char *pkey);
-  void mul_G1_pts(long ctxt, unsigned char* pt1, unsigned char* pt2);
-  void mul_G2_pts(long ctxt, unsigned char* pt1, unsigned char* pt2);
-  void add_Zr_vals(long ctxt, unsigned char* zr1, unsigned char* zr2);
-  void inv_Zr_val(long ctxt, unsigned char* zr);
-  void exp_G1z(long ctxt, unsigned char* g1, unsigned char* zr);
-  void exp_G2z(long ctxt, unsigned char* g2, unsigned char* zr);
   void get_G1_from_hash(long ctxt, unsigned char *g1_pt, unsigned char *phash, long nhash);
   void get_G2_from_hash(long ctxt, unsigned char *g2_pt, unsigned char *phash, long nhash);
   void get_Zr_from_hash(long ctxt, unsigned char *zr_val, unsigned char *phash, long nhash);
->>>>>>> 163c55b1
 }
 
 // -- end of pbc_intf.h -- //
