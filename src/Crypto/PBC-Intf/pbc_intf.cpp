/* pbc-intf.c -- Interface between Lisp and PBC libs */
/* DM/Emotiq 03/18 */
/*
Copyright (c) 2018 Emotiq AG

Permission is hereby granted, free of charge, to any person obtaining a copy
of this software and associated documentation files (the "Software"), to deal
in the Software without restriction, including without limitation the rights
to use, copy, modify, merge, publish, distribute, sublicense, and/or sell
copies of the Software, and to permit persons to whom the Software is
furnished to do so, subject to the following conditions:

The above copyright notice and this permission notice shall be included in
all copies or substantial portions of the Software.

THE SOFTWARE IS PROVIDED "AS IS", WITHOUT WARRANTY OF ANY KIND, EXPRESS OR
IMPLIED, INCLUDING BUT NOT LIMITED TO THE WARRANTIES OF MERCHANTABILITY,
FITNESS FOR A PARTICULAR PURPOSE AND NONINFRINGEMENT. IN NO EVENT SHALL THE
AUTHORS OR COPYRIGHT HOLDERS BE LIABLE FOR ANY CLAIM, DAMAGES OR OTHER
LIABILITY, WHETHER IN AN ACTION OF CONTRACT, TORT OR OTHERWISE, ARISING FROM,
OUT OF OR IN CONNECTION WITH THE SOFTWARE OR THE USE OR OTHER DEALINGS IN
THE SOFTWARE.
 */

#include <stdint.h>
#include "pbc_intf.h"

// ---------------------------------------------------
// for initial interface testing...

extern "C"
long echo(long nel, char* msg_in, char* msg_out)
{
  memcpy(msg_out, msg_in, nel);
  return nel;
}

// ---------------------------------------------------

typedef struct pairing_context {
  bool       init_flag;
  pairing_t  pairing;
  element_t  g1_gen;
  element_t  g2_gen;
} pairing_context_t;

pairing_context_t context[16];

bool& IsInit(int ctxt)
{
  return context[ctxt].init_flag;
}

pairing_t& Pairing(int ctxt)
{
  return context[ctxt].pairing;
}

element_t& G1_gen(int ctxt)
{
   return context[ctxt].g1_gen;
}

element_t& G2_gen(int ctxt)
{
  return context[ctxt].g2_gen;
}

/*
bool      init_flag = false;
pairing_t gPairing;
element_t gG1_gen, gG2_gen; // base generators for G1 and G2
*/

extern "C"
long init_pairing(long ctxt, char* param_str, long nel, long* psize)
{
  long ans;
  
  if(IsInit(ctxt))
    {
      element_clear(G1_gen(ctxt));
      element_clear(G2_gen(ctxt));
      pairing_clear(Pairing(ctxt));
      IsInit(ctxt) = false;
    }
  ans = pairing_init_set_buf(Pairing(ctxt), param_str, nel);
  if(0 == ans)
    {
      element_t z, pair;
      
      element_init_G1(G1_gen(ctxt), Pairing(ctxt));
      element_init_G2(G2_gen(ctxt), Pairing(ctxt));
      
      element_init_GT(pair,    Pairing(ctxt)); // archetypes for sizing info
      element_init_Zr(z,       Pairing(ctxt));
      
      element_random(G1_gen(ctxt)); // default random values
      element_random(G2_gen(ctxt));

      psize[0] = element_length_in_bytes_compressed(G1_gen(ctxt));
      psize[1] = element_length_in_bytes_compressed(G2_gen(ctxt));
      psize[2] = element_length_in_bytes(pair);
      psize[3] = element_length_in_bytes(z);

      element_clear(pair);
      element_clear(z);

      /*
      memcpy(gPairing, Pairing(ctxt), sizeof(pairing_t));
      memcpy(gG1_gen, G1_gen(ctxt), sizeof(element_t));
      memcpy(gG2_gen, G2_gen(ctxt), sizeof(element_t));
      */
      
      IsInit(ctxt) = true;
    }
  return ans;
}

extern "C"
long set_g2(long ctxt,
	    unsigned char* pbuf)
{
  // Changing G2 generator invalidates all keying,
  // so remake default random key pair
  return element_from_bytes_compressed(G2_gen(ctxt), pbuf);
}

extern "C"
long set_g1(long ctxt,
	    unsigned char* pbuf)
{
  return element_from_bytes_compressed(G1_gen(ctxt), pbuf);
}

// --------------------------------------------

extern "C"
void make_key_pair(long ctxt,
		   unsigned char *pskey, unsigned char* ppkey,
		   unsigned char* phash, long nhash)
{
  element_t skey, pkey;
  element_init_Zr(skey, Pairing(ctxt));
  element_init_G2(pkey, Pairing(ctxt));
  
  element_from_hash(skey, phash, nhash);
  element_pow_zn(pkey, G2_gen(ctxt), skey);
  element_to_bytes(pskey, skey);
  element_to_bytes_compressed(ppkey, pkey);

  element_clear(skey);
  element_clear(pkey);
}
 
extern "C"
void sign_hash(long ctxt,
	       unsigned char* psig, unsigned char* pskey,
	       unsigned char* phash, long nhash)
{
  element_t sig, skey;

  element_init_G1(sig,  Pairing(ctxt));
  element_init_Zr(skey, Pairing(ctxt));
  element_from_hash(sig, phash, nhash);
  element_from_bytes(skey, pskey);
  element_pow_zn(sig, sig, skey);
  element_to_bytes_compressed(psig, sig);
  element_clear(sig);
  element_clear(skey);
}

extern "C"
void make_public_subkey(long ctxt,
			unsigned char* abuf,
			unsigned char* pkey,
			unsigned char* phash_id, long nhash)
{
  element_t z;
  element_t gx, gp;
  
  element_init_Zr(z, Pairing(ctxt));
  element_init_G2(gx, Pairing(ctxt));
  element_init_G2(gp, Pairing(ctxt));
  element_from_bytes_compressed(gp, pkey);
  element_from_hash(z, phash_id, nhash);
  element_pow_zn(gx, G2_gen(ctxt), z);
  element_mul(gp, gx, gp);
  element_to_bytes_compressed(abuf, gp); // ans is G2
  element_clear(z);
  element_clear(gx);
  element_clear(gp);
}

extern "C"
void make_secret_subkey(long ctxt,
			unsigned char* abuf,
			unsigned char* skey,
			unsigned char* phash_id, long nhash)
{
  element_t z, zs, s;

  element_init_Zr(z, Pairing(ctxt));
  element_init_Zr(zs, Pairing(ctxt));
  element_init_G1(s, Pairing(ctxt));
  element_from_hash(z, phash_id, nhash);   // get ID
  element_from_bytes(zs, skey);            // user's secret key
  element_add(z, z, zs);
  element_invert(z, z);
  element_pow_zn(s, G1_gen(ctxt), z);
  element_to_bytes_compressed(abuf, s);    // ans is G1
  element_clear(z);
  element_clear(zs);
  element_clear(s);
}

extern "C"
void compute_pairing(long ctxt,
		     unsigned char* gtbuf,
		     unsigned char* hbuf,
		     unsigned char* gbuf)
{
  element_t hh, gg, pair;

  element_init_G1(hh,   Pairing(ctxt));
  element_init_G2(gg,   Pairing(ctxt));
  element_init_GT(pair, Pairing(ctxt));
  
  element_from_bytes_compressed(hh, hbuf);
  element_from_bytes_compressed(gg, gbuf);
  pairing_apply(pair, hh, gg, Pairing(ctxt));
  element_to_bytes(gtbuf, pair);
  element_clear(pair);
  element_clear(hh);
  element_clear(gg);
}

extern "C"
void sakai_kasahara_encrypt(long ctxt,
			    unsigned char* rbuf, // R result in G2
			    unsigned char* pbuf, // pairing result in GT
			    unsigned char* pkey, // public subkey in G2
			    unsigned char* phash, long nhash)
{
  element_t zr, gt, pk;

  /* pk, pkey is the public-subkey */
  /* phash, zr is the hash(ID || Tstamp || msg) */
  /* result R = zr*Psubkey */
  /* result pairing e(zr*U,Psubkey) = e(U,zr*Psubkey) */
  
  element_init_G2(pk, Pairing(ctxt));
  element_init_Zr(zr, Pairing(ctxt));
  element_init_GT(gt, Pairing(ctxt));
  element_from_bytes_compressed(pk, pkey);
  element_from_hash(zr, phash, nhash);
  element_pow_zn(pk, pk, zr);
  element_to_bytes_compressed(rbuf, pk);

  element_pow_zn(pk, G2_gen(ctxt), zr);
  pairing_apply(gt, G1_gen(ctxt), pk, Pairing(ctxt));
  element_to_bytes(pbuf, gt);

  element_clear(zr);
  element_clear(gt);
  element_clear(pk);
}

extern "C"
void sakai_kasahara_decrypt(long ctxt,
			    unsigned char* pbuf, // pairing result in GT
			    unsigned char* rbuf, // R pt in G2
			    unsigned char* sbuf) // secret subkey in G1
{
  element_t gt, sk, rk;

  /* rk, rbuf is the R value from encryption */
  /* sk, sbuf is the secret_subkey */
  
  element_init_G1(sk, Pairing(ctxt));
  element_init_G2(rk, Pairing(ctxt));
  element_init_GT(gt, Pairing(ctxt));
  element_from_bytes_compressed(sk, sbuf);
  element_from_bytes_compressed(rk, rbuf);
  pairing_apply(gt, sk, rk, Pairing(ctxt));
  element_to_bytes(pbuf, gt);
  element_clear(sk);
  element_clear(rk);
  element_clear(gt);
}
			    
extern "C"
long sakai_kasahara_check(long ctxt,
			  unsigned char* rkey, // R in G2
			  unsigned char* pkey, // public subkey in G2
			  unsigned char* phash, long nhash)
{
  element_t zr, pk1, pk2;
  long      ans;

  /* rkey, pk2 is the R value from encryption */
  /* pkey, pk1 is the public_subkey */
  /* phash is hash(ID || Tstamp || msg) */
  
  element_init_G2(pk1, Pairing(ctxt));
  element_init_G2(pk2, Pairing(ctxt));
  element_init_Zr(zr, Pairing(ctxt));
  element_from_bytes_compressed(pk1, pkey);
  element_from_bytes_compressed(pk2, rkey);
  element_from_hash(zr, phash, nhash);
  element_pow_zn(pk1, pk1, zr);
  ans = element_cmp(pk1, pk2);
  element_clear(pk1);
  element_clear(pk2);
  element_clear(zr);
  return ans;
}

// -----------------------------------------------------------------

static long get_datum(element_t elt, unsigned char* pbuf, long buflen, bool cmpr = true)
{
  long len;

  if(cmpr)
    len = element_length_in_bytes_compressed(elt);
  else
    len = element_length_in_bytes(elt);

  if (NULL != pbuf)
    {
      if(buflen < len)
	return 0;
      if(cmpr)
	element_to_bytes_compressed(pbuf, elt);
      else
	element_to_bytes(pbuf, elt);
    }
  return len;
}

extern "C"
long get_g2(long ctxt,
	    unsigned char* pbuf, long buflen)
{
  return get_datum(G2_gen(ctxt), pbuf, buflen);
}

extern "C"
long get_g1(long ctxt,
	    unsigned char* pbuf, long buflen)
{
  return get_datum(G1_gen(ctxt), pbuf, buflen);
}

// ------------------------------------------------

extern "C"
long check_signature(long ctxt,
		     unsigned char* psig,
		     unsigned char* phash, long nhash,
		     unsigned char *pkey)
{
  element_t ptHash, ptPKey, ptSig, pair1, pair2;
  long      tf;
  element_init_G1(ptHash, Pairing(ctxt));
  element_init_G1(ptSig,  Pairing(ctxt));
  element_init_G2(ptPKey, Pairing(ctxt));
  element_init_GT(pair1,  Pairing(ctxt));
  element_init_GT(pair2,  Pairing(ctxt));
  
  element_from_bytes_compressed(ptSig, psig);
  element_from_hash(ptHash, phash, nhash);
  element_from_bytes_compressed(ptPKey, pkey);
  pairing_apply(pair1, ptSig,  G2_gen(ctxt), Pairing(ctxt));
  pairing_apply(pair2, ptHash, ptPKey,  Pairing(ctxt));
  tf = element_cmp(pair1, pair2);
  
  element_clear(ptHash);
  element_clear(ptPKey);
  element_clear(ptSig);
  element_clear(pair1);
  element_clear(pair2);
  
  return tf;
}

// ----------------------------------------------
// PBC Library does not handle incoming zero (identity) values very
// well, often returning total garbage in such cases. Instead, we must
// take precautions ourselves.

bool tst_nonzero (unsigned char* ptr, long nel)
{
  // search operand for a non-zero byte
  // this version assumes at least 8 bytes of memory in buffer
  return ((0 != ((uint64_t*)ptr)[0]) ||
	  (0 != memcmp(ptr, ptr+8, nel-8)));
  
  /*
  uint64_t *p64 = (uint64_t*)ptr;
  for(long ix = (nel >> 3); --ix >= 0; )
    if(*p64++)
      return true;
  uint32_t *p32 = (uint32_t*)p64;
  if((nel & 4) && (*(uint32_t*)ptr++))
    return true;
  uint16_t *p16 = (uint16_t*)p32;
  if((nel & 2) && (*(uint16_t*)ptr++))
    return true;
  uint8_t *p8 = (uint8_t*)p16;
  if((nel & 1) && *p8)
    return true;
  return false;
  */
  /*  
  for(long ix = nel; --ix >= 0;)
    if(ptr[ix])
      return true;
  return false;
  */
}

// ----------------------------------------------

extern "C"
void add_G1_pts(unsigned char* pt1, unsigned char* pt2)
{
  element_t p1, p2;
  long      nel;
  element_init_G1(p1, gPairing);
  nel = element_length_in_bytes_compressed(p1);
  if(tst_nonzero(pt1, nel))
    {
      if(tst_nonzero(pt2, nel))
	{
	  element_init_G1(p2, gPairing);
	  element_from_bytes_compressed(p1, pt1);
	  element_from_bytes_compressed(p2, pt2);
	  element_add(p1, p1, p2);
	  element_clear(p2);
	  if(element_is0(p1))
	    memset(pt1,0,nel);
	  else
	    element_to_bytes_compressed(pt1, p1);
	}
    }
  else if(tst_nonzero(pt2, nel))
    memcpy(pt1, pt2, nel);
  element_clear(p1);
}
  
extern "C"
void sub_G1_pts(unsigned char* pt1, unsigned char* pt2)
{
  element_t p1, p2;
  long      nel;
  element_init_G1(p1, gPairing);
  nel = element_length_in_bytes_compressed(p1);
  if(tst_nonzero(pt1, nel))
    {
      if(tst_nonzero(pt2, nel))
	{
	  element_init_G1(p2, gPairing);
	  element_from_bytes_compressed(p1, pt1);
	  element_from_bytes_compressed(p2, pt2);
	  element_sub(p1, p1, p2);
	  element_clear(p2);
	  if(element_is0(p1))
	    memset(pt1,0,nel);
	  else
	    element_to_bytes_compressed(pt1, p1);
	}
    }
  else if(tst_nonzero(pt2, nel))
    {
      element_from_bytes_compressed(p1, pt2);
      element_neg(p1, p1);
      element_to_bytes_compressed(pt1, p1);
    }
  element_clear(p1);
}
  
extern "C"
void mul_G1_pts(long ctxt,
		unsigned char* pt1, unsigned char* pt2)
{
  element_t p1, p2;
  long      nel;
<<<<<<< HEAD
  element_init_G1(p1, gPairing);
=======
  // DO NOT ALLOW pt1 OR pt2 TO BE ZERO ON ENTRY!
  element_init_G1(p1, Pairing(ctxt));
  element_init_G1(p2, Pairing(ctxt));
>>>>>>> 163c55b1
  nel = element_length_in_bytes_compressed(p1);
  if(tst_nonzero(pt1, nel))
    {
      if(tst_nonzero(pt2, nel))
	{
	  element_init_G1(p2, gPairing);
	  element_from_bytes_compressed(p1, pt1);
	  element_from_bytes_compressed(p2, pt2);
	  element_mul(p1, p1, p2);
	  element_clear(p2);
	  if(element_is0(p1))
	    memset(pt1,0,nel);
	  else
	    element_to_bytes_compressed(pt1, p1);
	}
    }
  else if(tst_nonzero(pt2, nel))
    memcpy(pt1, pt2, nel);
  element_clear(p1);
}
  
extern "C"
void div_G1_pts(unsigned char* pt1, unsigned char* pt2)
{
  element_t p1, p2;
  long      nel;
  element_init_G1(p1, gPairing);
  nel = element_length_in_bytes_compressed(p1);
  if(tst_nonzero(pt1, nel))
    {
      if(tst_nonzero(pt2, nel))
	{
	  element_init_G1(p2, gPairing);
	  element_from_bytes_compressed(p1, pt1);
	  element_from_bytes_compressed(p2, pt2);
	  element_div(p1, p1, p2);
	  element_clear(p2);
	  if(element_is0(p1))
	    memset(pt1,0,nel);
	  else
	    element_to_bytes_compressed(pt1, p1);
	}
    }
  else if(tst_nonzero(pt2, nel))
    {
      element_from_bytes_compressed(p1, pt2);
      element_invert(p1, p1);
      element_to_bytes_compressed(pt1, p1);
    }
  element_clear(p1);
}
  
extern "C"
void neg_G1_pt(unsigned char* pt1)
{
  element_t p1;
  long      nel;
  element_init_G1(p1, gPairing);
  nel = element_length_in_bytes_compressed(p1);
  if(tst_nonzero(pt1, nel))
    {
      element_from_bytes_compressed(p1, pt1);
      element_neg(p1, p1);
      element_to_bytes_compressed(pt1, p1);
    }
  element_clear(p1);
}
  
extern "C"
void inv_G1_pt(unsigned char* pt1)
{
  element_t p1;
  long      nel;
  element_init_G1(p1, gPairing);
  nel = element_length_in_bytes_compressed(p1);
  if(tst_nonzero(pt1, nel))
    {
      element_from_bytes_compressed(p1, pt1);
      element_invert(p1, p1);
      element_to_bytes_compressed(pt1, p1);
    }
  element_clear(p1);
}
  
// ----------------------------------------------

extern "C"
void add_G2_pts(unsigned char* pt1, unsigned char* pt2)
{
  element_t p1, p2;
  long      nel;
  element_init_G2(p1, gPairing);
  nel = element_length_in_bytes_compressed(p1);
  if(tst_nonzero(pt1, nel))
    {
      if(tst_nonzero(pt2, nel))
	{
	  element_init_G2(p2, gPairing);
	  element_from_bytes_compressed(p1, pt1);
	  element_from_bytes_compressed(p2, pt2);
	  element_add(p1, p1, p2);
	  element_clear(p2);
	  if(element_is0(p1))
	    memset(pt1,0,nel);
	  else
	    element_to_bytes_compressed(pt1, p1);
	}
    }
  else if(tst_nonzero(pt2, nel))
    memcpy(pt1, pt2, nel);
  element_clear(p1);
}
  
extern "C"
void sub_G2_pts(unsigned char* pt1, unsigned char* pt2)
{
  element_t p1, p2;
  long      nel;
  element_init_G2(p1, gPairing);
  nel = element_length_in_bytes_compressed(p1);
  if(tst_nonzero(pt1, nel))
    {
      if(tst_nonzero(pt2, nel))
	{
	  element_init_G2(p2, gPairing);
	  element_from_bytes_compressed(p1, pt1);
	  element_from_bytes_compressed(p2, pt2);
	  element_sub(p1, p1, p2);
	  element_clear(p2);
	  if(element_is0(p1))
	    memset(pt1,0,nel);
	  else
	    element_to_bytes_compressed(pt1, p1);
	}
    }
  else if(tst_nonzero(pt2, nel))
    {
      element_from_bytes_compressed(p1, pt2);
      element_neg(p1, p1);
      element_to_bytes_compressed(pt1, p1);
    }
  element_clear(p1);
}
  
extern "C"
void mul_G2_pts(long ctxt,
		unsigned char* pt1, unsigned char* pt2)
{
  element_t p1, p2;
  long      nel;
<<<<<<< HEAD
  element_init_G2(p1, gPairing);
=======
  // DO NOT ALLOW pt1 OR pt2 TO BE ZERO ON ENTRY!
  element_init_G2(p1, Pairing(ctxt));
  element_init_G2(p2, Pairing(ctxt));
>>>>>>> 163c55b1
  nel = element_length_in_bytes_compressed(p1);
  if(tst_nonzero(pt1, nel))
    {
      if(tst_nonzero(pt2, nel))
	{
	  element_init_G2(p2, gPairing);
	  element_from_bytes_compressed(p1, pt1);
	  element_from_bytes_compressed(p2, pt2);
	  element_mul(p1, p1, p2);
	  element_clear(p2);
	  if(element_is0(p1))
	    memset(pt1,0,nel);
	  else
	    element_to_bytes_compressed(pt1, p1);
	}
    }
  else if(tst_nonzero(pt2, nel))
    memcpy(pt1, pt2, nel);
  element_clear(p1);
}
  
extern "C"
<<<<<<< HEAD
void div_G2_pts(unsigned char* pt1, unsigned char* pt2)
{
  element_t p1, p2;
  long      nel;
  element_init_G2(p1, gPairing);
  nel = element_length_in_bytes_compressed(p1);
  if(tst_nonzero(pt1, nel))
    {
      if(tst_nonzero(pt2, nel))
	{
	  element_init_G2(p2, gPairing);
	  element_from_bytes_compressed(p1, pt1);
	  element_from_bytes_compressed(p2, pt2);
	  element_div(p1, p1, p2);
	  element_clear(p2);
	  if(element_is0(p1))
	    memset(pt1,0,nel);
	  else
	    element_to_bytes_compressed(pt1, p1);
	}
    }
  else if(tst_nonzero(pt2, nel))
    {
      element_from_bytes_compressed(p1, pt2);
      element_invert(p1, p1);
      element_to_bytes_compressed(pt1, p1);
    }
  element_clear(p1);
}
  
extern "C"
void neg_G2_pt(unsigned char* pt1)
{
  element_t p1;
  long      nel;
  element_init_G2(p1, gPairing);
  nel = element_length_in_bytes_compressed(p1);
  if(tst_nonzero(pt1, nel))
    {
      element_from_bytes_compressed(p1, pt1);
      element_neg(p1, p1);
      element_to_bytes_compressed(pt1, p1);
    }
  element_clear(p1);
}
  
extern "C"
void inv_G2_pt(unsigned char* pt1)
{
  element_t p1;
  long      nel;
  element_init_G2(p1, gPairing);
  nel = element_length_in_bytes_compressed(p1);
  if(tst_nonzero(pt1, nel))
    {
      element_from_bytes_compressed(p1, pt1);
      element_invert(p1, p1);
      element_to_bytes_compressed(pt1, p1);
    }
  element_clear(p1);
}
  
// ----------------------------------------------

extern "C"
void add_Zr_vals(unsigned char* zr1, unsigned char* zr2)
=======
void add_Zr_vals(long ctxt,
		 unsigned char* zr1, unsigned char* zr2)
>>>>>>> 163c55b1
{
  element_t z1, z2;
  element_init_Zr(z1, Pairing(ctxt));
  element_init_Zr(z2, Pairing(ctxt));
  element_from_bytes(z1, zr1);
  element_from_bytes(z2, zr2);
  element_add(z1, z1, z2);
  element_to_bytes(zr1, z1);
  element_clear(z1);
  element_clear(z2);
}
  
extern "C"
<<<<<<< HEAD
void sub_Zr_vals(unsigned char* zr1, unsigned char* zr2)
{
  element_t z1, z2;
  element_init_Zr(z1, gPairing);
  element_init_Zr(z2, gPairing);
  element_from_bytes(z1, zr1);
  element_from_bytes(z2, zr2);
  element_sub(z1, z1, z2);
  element_to_bytes(zr1, z1);
  element_clear(z1);
  element_clear(z2);
}
  
extern "C"
void mul_Zr_vals(unsigned char* zr1, unsigned char* zr2)
{
  element_t z1, z2;
  element_init_Zr(z1, gPairing);
  element_init_Zr(z2, gPairing);
  element_from_bytes(z1, zr1);
  element_from_bytes(z2, zr2);
  element_mul(z1, z1, z2);
  element_to_bytes(zr1, z1);
  element_clear(z1);
  element_clear(z2);
}
  
extern "C"
void div_Zr_vals(unsigned char* zr1, unsigned char* zr2)
{
  element_t z1, z2;
  element_init_Zr(z1, gPairing);
  element_init_Zr(z2, gPairing);
  element_from_bytes(z1, zr1);
  element_from_bytes(z2, zr2);
  element_div(z1, z1, z2);
  element_to_bytes(zr1, z1);
  element_clear(z1);
  element_clear(z2);
}

extern "C"
void exp_Zr_vals(unsigned char* zr1, unsigned char* zr2)
{
  element_t z1, z2;
  element_init_Zr(z1, gPairing);
  element_init_Zr(z2, gPairing);
  element_from_bytes(z1, zr1);
  element_from_bytes(z2, zr2);
  element_pow_zn(z1, z1, z2);
  element_to_bytes(zr1, z1);
  element_clear(z1);
  element_clear(z2);
}
  
extern "C"
void inv_Zr_val(unsigned char* zr)
{
  element_t z;
  long nel;
  element_init_Zr(z, gPairing);
  nel = element_length_in_bytes(z);
  if(tst_nonzero(zr, nel))
    {
      element_from_bytes(z, zr);
      element_invert(z, z);
      element_to_bytes(zr, z);
    }
=======
void inv_Zr_val(long ctxt,
		unsigned char* zr)
{
  element_t z;
  // DO NOT ALLOW zr TO BE ZERO ON ENTRY!!
  element_init_Zr(z, Pairing(ctxt));
  element_from_bytes(z, zr);
  element_invert(z, z);
  element_to_bytes(zr, z);
>>>>>>> 163c55b1
  element_clear(z);
}

extern "C"
<<<<<<< HEAD
void neg_Zr_val(unsigned char* zr)
{
  element_t z;
  long nel;
  element_init_Zr(z, gPairing);
  nel = element_length_in_bytes(z);
  if(tst_nonzero(zr, nel))
    {
      element_from_bytes(z, zr);
      element_neg(z, z);
      element_to_bytes(zr, z);
    }
  element_clear(z);
}

// ----------------------------------------------

extern "C"
void mul_G1z(unsigned char* g1, unsigned char* zr)
{
  element_t z, g;
  long nelg, nelz;
  
  element_init_G1(g, gPairing);
  nelg = element_length_in_bytes_compressed(g);
  if(tst_nonzero(g1, nelg))
    {
      element_init_Zr(z, gPairing);
      nelz = element_length_in_bytes(z);
      if(tst_nonzero(zr, nelz))
	{
	  element_from_bytes(z, zr);
	  element_from_bytes_compressed(g, g1);
	  element_mul_zn(g, g, z);
	  if(element_is0(g))
	    memset(g1, 0, nelg);
	  else
	    element_to_bytes_compressed(g1, g);
	}
      else
	memset(g1, 0, nelg);
      element_clear(z);
    }
  element_clear(g);
}
  
extern "C"
void exp_G1z(unsigned char* g1, unsigned char* zr)
{
  element_t z, g;
  long nelg, nelz;
  
  element_init_G1(g, gPairing);
  nelg = element_length_in_bytes_compressed(g);
  if(tst_nonzero(g1, nelg))
    {
      element_init_Zr(z, gPairing);
      nelz = element_length_in_bytes(z);
      if(tst_nonzero(zr, nelz))
	{
	  element_from_bytes(z, zr);
	  element_from_bytes_compressed(g, g1);
	  element_pow_zn(g, g, z);
	  if(element_is0(g))
	    memset(g1, 0, nelg);
	  else
	    element_to_bytes_compressed(g1, g);
	}
      else
	memset(g1, 0, nelg);
      element_clear(z);
    }
=======
void exp_G1z(long ctxt,
	     unsigned char* g1, unsigned char* zr)
{
  element_t z, g;
  // DO NOT ALLOW zr TO BE ZERO ON ENTRY!!
  element_init_Zr(z, Pairing(ctxt));
  element_init_G1(g, Pairing(ctxt));
  element_from_bytes(z, zr);
  element_from_bytes_compressed(g, g1);
  element_pow_zn(g, g, z);
  element_to_bytes_compressed(g1, g);
  element_clear(z);
>>>>>>> 163c55b1
  element_clear(g);
}
  
// ----------------------------------------------

extern "C"
<<<<<<< HEAD
void mul_G2z(unsigned char* g1, unsigned char* zr)
{
  element_t z, g;
  long nelg, nelz;
  
  element_init_G2(g, gPairing);
  nelg = element_length_in_bytes_compressed(g);
  if(tst_nonzero(g1, nelg))
    {
      element_init_Zr(z, gPairing);
      nelz = element_length_in_bytes(z);
      if(tst_nonzero(zr, nelz))
	{
	  element_from_bytes(z, zr);
	  element_from_bytes_compressed(g, g1);
	  element_mul_zn(g, g, z);
	  if(element_is0(g))
	    memset(g1, 0, nelg);
	  else
	    element_to_bytes_compressed(g1, g);
	}
      else
	memset(g1, 0, nelg);
      element_clear(z);
    }
=======
void exp_G2z(long ctxt,
	     unsigned char* g2, unsigned char* zr)
{
  element_t z, g;
  // DO NOT ALLOW zr TO BE ZERO ON ENTRY!!
  element_init_Zr(z, Pairing(ctxt));
  element_init_G2(g, Pairing(ctxt));
  element_from_bytes(z, zr);
  element_from_bytes_compressed(g, g2);
  element_pow_zn(g, g, z);
  element_to_bytes_compressed(g2, g);
  element_clear(z);
>>>>>>> 163c55b1
  element_clear(g);
}
  
extern "C"
void exp_G2z(unsigned char* g1, unsigned char* zr)
{
  element_t z, g;
  long nelg, nelz;
  
  element_init_G2(g, gPairing);
  nelg = element_length_in_bytes_compressed(g);
  if(tst_nonzero(g1, nelg))
    {
      element_init_Zr(z, gPairing);
      nelz = element_length_in_bytes(z);
      if(tst_nonzero(zr, nelz))
	{
	  element_from_bytes(z, zr);
	  element_from_bytes_compressed(g, g1);
	  element_pow_zn(g, g, z);
	  if(element_is0(g))
	    memset(g1, 0, nelg);
	  else
	    element_to_bytes_compressed(g1, g);
	}
      else
	memset(g1, 0, nelg);
      element_clear(z);
    }
  element_clear(g);
}
  
// ----------------------------------------------

extern "C"
void mul_GT_vals(unsigned char* gt1, unsigned char* gt2)
{
  element_t z1, z2;
  long nel;
  element_init_GT(z1, gPairing);
  nel = element_length_in_bytes(z1);
  if(tst_nonzero(gt1, nel))
    {
      if(tst_nonzero(gt2, nel))
	{
	  element_init_GT(z2, gPairing);
	  element_from_bytes(z1, gt1);
	  element_from_bytes(z2, gt2);
	  element_mul(z1, z1, z2);
	  element_clear(z2);
	  if(element_is0(z1))
	    memset(gt1, 0, nel);
	  else
	    element_to_bytes(gt1, z1);
	}
      else
	memset(gt1, 0, nel);
    }
  element_clear(z1);
}
  
extern "C"
void div_GT_vals(unsigned char* gt1, unsigned char* gt2)
{
  element_t z1, z2;
  long nel;
  
  element_init_GT(z1, gPairing);
  nel = element_length_in_bytes(z1);
  if(tst_nonzero(gt1, nel))
    {
      if(tst_nonzero(gt2, nel))
	{
	  element_init_GT(z2, gPairing);
	  element_from_bytes(z1, gt1);
	  element_from_bytes(z2, gt2);
	  element_div(z1, z1, z2);
	  element_clear(z2);
	  if(element_is0(z1))
	    memset(gt1, 0, nel);
	  else
	    element_to_bytes(gt1, z1);
	}
      else
	memset(gt1, 0, nel);
    }
  element_clear(z1);
}
  
extern "C"
void inv_GT_val(unsigned char* gt)
{
  element_t z1;
  long nel;
  
  element_init_GT(z1, gPairing);
  nel = element_length_in_bytes(z1);
  if(tst_nonzero(gt, nel))
    {
      element_from_bytes(z1, gt);
      element_invert(z1, z1);
      element_to_bytes(gt, z1);
    }
  element_clear(z1);
}
  
extern "C"
void exp_GTz(unsigned char* gt, unsigned char* zr)
{
  element_t z1, z2;
  long nelg, nelz;
  
  element_init_GT(z1, gPairing);
  nelg = element_length_in_bytes(z1);
  if(tst_nonzero(gt, nelg))
    {
      element_init_Zr(z2, gPairing);
      nelz = element_length_in_bytes(z2);
      if(tst_nonzero(zr, nelz))
	{
	  element_from_bytes(z1, gt);
	  element_from_bytes(z2, zr);
	  element_pow_zn(z1, z1, z2);
	  if(element_is0(z1))
	    memset(gt, 0, nelg);
	  else
	    element_to_bytes(gt, z1);
	}
      else
	memset(gt, 0, nelg);
      element_clear(z2);
    }
  element_clear(z1);
}
  
// ----------------------------------------------

extern "C"
void get_G1_from_hash(long ctxt,
		      unsigned char *g1_pt, unsigned char *phash, long nhash)
{
  element_t g;

  element_init_G1(g, Pairing(ctxt));
  element_from_hash(g, phash, nhash);
  element_to_bytes_compressed(g1_pt, g);
  element_clear(g);
}

extern "C"
void get_G2_from_hash(long ctxt,
		      unsigned char *g2_pt, unsigned char *phash, long nhash)
{
  element_t g;

  element_init_G2(g, Pairing(ctxt));
  element_from_hash(g, phash, nhash);
  element_to_bytes_compressed(g2_pt, g);
  element_clear(g);
}

extern "C"
void get_Zr_from_hash(long ctxt,
		      unsigned char *zr_val, unsigned char *phash, long nhash)
{
  element_t z;

  element_init_Zr(z, Pairing(ctxt));
  element_from_hash(z, phash, nhash);
  element_to_bytes(zr_val, z);
  element_clear(z);
}

// -- end of pbc_intf.cpp -- //


<|MERGE_RESOLUTION|>--- conflicted
+++ resolved
@@ -66,11 +66,7 @@
   return context[ctxt].g2_gen;
 }
 
-/*
-bool      init_flag = false;
-pairing_t gPairing;
-element_t gG1_gen, gG2_gen; // base generators for G1 and G2
-*/
+// -------------------------------------------------
 
 extern "C"
 long init_pairing(long ctxt, char* param_str, long nel, long* psize)
@@ -106,12 +102,6 @@
       element_clear(pair);
       element_clear(z);
 
-      /*
-      memcpy(gPairing, Pairing(ctxt), sizeof(pairing_t));
-      memcpy(gG1_gen, G1_gen(ctxt), sizeof(element_t));
-      memcpy(gG2_gen, G2_gen(ctxt), sizeof(element_t));
-      */
-      
       IsInit(ctxt) = true;
     }
   return ans;
@@ -424,17 +414,18 @@
 // ----------------------------------------------
 
 extern "C"
-void add_G1_pts(unsigned char* pt1, unsigned char* pt2)
+void add_G1_pts(long ctxt,
+		unsigned char* pt1, unsigned char* pt2)
 {
   element_t p1, p2;
   long      nel;
-  element_init_G1(p1, gPairing);
+  element_init_G1(p1, Pairing(ctxt));
   nel = element_length_in_bytes_compressed(p1);
   if(tst_nonzero(pt1, nel))
     {
       if(tst_nonzero(pt2, nel))
 	{
-	  element_init_G1(p2, gPairing);
+	  element_init_G1(p2, Pairing(ctxt));
 	  element_from_bytes_compressed(p1, pt1);
 	  element_from_bytes_compressed(p2, pt2);
 	  element_add(p1, p1, p2);
@@ -451,17 +442,18 @@
 }
   
 extern "C"
-void sub_G1_pts(unsigned char* pt1, unsigned char* pt2)
+void sub_G1_pts(long ctxt,
+		unsigned char* pt1, unsigned char* pt2)
 {
   element_t p1, p2;
   long      nel;
-  element_init_G1(p1, gPairing);
+  element_init_G1(p1, Pairing(ctxt));
   nel = element_length_in_bytes_compressed(p1);
   if(tst_nonzero(pt1, nel))
     {
       if(tst_nonzero(pt2, nel))
 	{
-	  element_init_G1(p2, gPairing);
+	  element_init_G1(p2, Pairing(ctxt));
 	  element_from_bytes_compressed(p1, pt1);
 	  element_from_bytes_compressed(p2, pt2);
 	  element_sub(p1, p1, p2);
@@ -487,19 +479,13 @@
 {
   element_t p1, p2;
   long      nel;
-<<<<<<< HEAD
-  element_init_G1(p1, gPairing);
-=======
-  // DO NOT ALLOW pt1 OR pt2 TO BE ZERO ON ENTRY!
   element_init_G1(p1, Pairing(ctxt));
-  element_init_G1(p2, Pairing(ctxt));
->>>>>>> 163c55b1
   nel = element_length_in_bytes_compressed(p1);
   if(tst_nonzero(pt1, nel))
     {
       if(tst_nonzero(pt2, nel))
 	{
-	  element_init_G1(p2, gPairing);
+	  element_init_G1(p2, Pairing(ctxt));
 	  element_from_bytes_compressed(p1, pt1);
 	  element_from_bytes_compressed(p2, pt2);
 	  element_mul(p1, p1, p2);
@@ -516,17 +502,18 @@
 }
   
 extern "C"
-void div_G1_pts(unsigned char* pt1, unsigned char* pt2)
+void div_G1_pts(long ctxt,
+		unsigned char* pt1, unsigned char* pt2)
 {
   element_t p1, p2;
   long      nel;
-  element_init_G1(p1, gPairing);
+  element_init_G1(p1, Pairing(ctxt));
   nel = element_length_in_bytes_compressed(p1);
   if(tst_nonzero(pt1, nel))
     {
       if(tst_nonzero(pt2, nel))
 	{
-	  element_init_G1(p2, gPairing);
+	  element_init_G1(p2, Pairing(ctxt));
 	  element_from_bytes_compressed(p1, pt1);
 	  element_from_bytes_compressed(p2, pt2);
 	  element_div(p1, p1, p2);
@@ -547,11 +534,12 @@
 }
   
 extern "C"
-void neg_G1_pt(unsigned char* pt1)
+void neg_G1_pt(long ctxt,
+	       unsigned char* pt1)
 {
   element_t p1;
   long      nel;
-  element_init_G1(p1, gPairing);
+  element_init_G1(p1, Pairing(ctxt));
   nel = element_length_in_bytes_compressed(p1);
   if(tst_nonzero(pt1, nel))
     {
@@ -563,11 +551,12 @@
 }
   
 extern "C"
-void inv_G1_pt(unsigned char* pt1)
+void inv_G1_pt(long ctxt,
+	       unsigned char* pt1)
 {
   element_t p1;
   long      nel;
-  element_init_G1(p1, gPairing);
+  element_init_G1(p1, Pairing(ctxt));
   nel = element_length_in_bytes_compressed(p1);
   if(tst_nonzero(pt1, nel))
     {
@@ -581,17 +570,18 @@
 // ----------------------------------------------
 
 extern "C"
-void add_G2_pts(unsigned char* pt1, unsigned char* pt2)
+void add_G2_pts(long ctxt,
+		unsigned char* pt1, unsigned char* pt2)
 {
   element_t p1, p2;
   long      nel;
-  element_init_G2(p1, gPairing);
+  element_init_G2(p1, Pairing(ctxt));
   nel = element_length_in_bytes_compressed(p1);
   if(tst_nonzero(pt1, nel))
     {
       if(tst_nonzero(pt2, nel))
 	{
-	  element_init_G2(p2, gPairing);
+	  element_init_G2(p2, Pairing(ctxt));
 	  element_from_bytes_compressed(p1, pt1);
 	  element_from_bytes_compressed(p2, pt2);
 	  element_add(p1, p1, p2);
@@ -608,17 +598,18 @@
 }
   
 extern "C"
-void sub_G2_pts(unsigned char* pt1, unsigned char* pt2)
+void sub_G2_pts(long ctxt,
+		unsigned char* pt1, unsigned char* pt2)
 {
   element_t p1, p2;
   long      nel;
-  element_init_G2(p1, gPairing);
+  element_init_G2(p1, Pairing(ctxt));
   nel = element_length_in_bytes_compressed(p1);
   if(tst_nonzero(pt1, nel))
     {
       if(tst_nonzero(pt2, nel))
 	{
-	  element_init_G2(p2, gPairing);
+	  element_init_G2(p2, Pairing(ctxt));
 	  element_from_bytes_compressed(p1, pt1);
 	  element_from_bytes_compressed(p2, pt2);
 	  element_sub(p1, p1, p2);
@@ -644,19 +635,13 @@
 {
   element_t p1, p2;
   long      nel;
-<<<<<<< HEAD
-  element_init_G2(p1, gPairing);
-=======
-  // DO NOT ALLOW pt1 OR pt2 TO BE ZERO ON ENTRY!
   element_init_G2(p1, Pairing(ctxt));
-  element_init_G2(p2, Pairing(ctxt));
->>>>>>> 163c55b1
   nel = element_length_in_bytes_compressed(p1);
   if(tst_nonzero(pt1, nel))
     {
       if(tst_nonzero(pt2, nel))
 	{
-	  element_init_G2(p2, gPairing);
+	  element_init_G2(p2, Pairing(ctxt));
 	  element_from_bytes_compressed(p1, pt1);
 	  element_from_bytes_compressed(p2, pt2);
 	  element_mul(p1, p1, p2);
@@ -673,18 +658,18 @@
 }
   
 extern "C"
-<<<<<<< HEAD
-void div_G2_pts(unsigned char* pt1, unsigned char* pt2)
+void div_G2_pts(long ctxt,
+		unsigned char* pt1, unsigned char* pt2)
 {
   element_t p1, p2;
   long      nel;
-  element_init_G2(p1, gPairing);
+  element_init_G2(p1, Pairing(ctxt));
   nel = element_length_in_bytes_compressed(p1);
   if(tst_nonzero(pt1, nel))
     {
       if(tst_nonzero(pt2, nel))
 	{
-	  element_init_G2(p2, gPairing);
+	  element_init_G2(p2, Pairing(ctxt));
 	  element_from_bytes_compressed(p1, pt1);
 	  element_from_bytes_compressed(p2, pt2);
 	  element_div(p1, p1, p2);
@@ -705,11 +690,12 @@
 }
   
 extern "C"
-void neg_G2_pt(unsigned char* pt1)
+void neg_G2_pt(long ctxt,
+	       unsigned char* pt1)
 {
   element_t p1;
   long      nel;
-  element_init_G2(p1, gPairing);
+  element_init_G2(p1, Pairing(ctxt));
   nel = element_length_in_bytes_compressed(p1);
   if(tst_nonzero(pt1, nel))
     {
@@ -721,11 +707,12 @@
 }
   
 extern "C"
-void inv_G2_pt(unsigned char* pt1)
+void inv_G2_pt(long ctxt,
+	       unsigned char* pt1)
 {
   element_t p1;
   long      nel;
-  element_init_G2(p1, gPairing);
+  element_init_G2(p1, Pairing(ctxt));
   nel = element_length_in_bytes_compressed(p1);
   if(tst_nonzero(pt1, nel))
     {
@@ -739,11 +726,8 @@
 // ----------------------------------------------
 
 extern "C"
-void add_Zr_vals(unsigned char* zr1, unsigned char* zr2)
-=======
 void add_Zr_vals(long ctxt,
 		 unsigned char* zr1, unsigned char* zr2)
->>>>>>> 163c55b1
 {
   element_t z1, z2;
   element_init_Zr(z1, Pairing(ctxt));
@@ -757,12 +741,12 @@
 }
   
 extern "C"
-<<<<<<< HEAD
-void sub_Zr_vals(unsigned char* zr1, unsigned char* zr2)
+void sub_Zr_vals(long ctxt,
+		 unsigned char* zr1, unsigned char* zr2)
 {
   element_t z1, z2;
-  element_init_Zr(z1, gPairing);
-  element_init_Zr(z2, gPairing);
+  element_init_Zr(z1, Pairing(ctxt));
+  element_init_Zr(z2, Pairing(ctxt));
   element_from_bytes(z1, zr1);
   element_from_bytes(z2, zr2);
   element_sub(z1, z1, z2);
@@ -772,11 +756,12 @@
 }
   
 extern "C"
-void mul_Zr_vals(unsigned char* zr1, unsigned char* zr2)
+void mul_Zr_vals(long ctxt,
+		 unsigned char* zr1, unsigned char* zr2)
 {
   element_t z1, z2;
-  element_init_Zr(z1, gPairing);
-  element_init_Zr(z2, gPairing);
+  element_init_Zr(z1, Pairing(ctxt));
+  element_init_Zr(z2, Pairing(ctxt));
   element_from_bytes(z1, zr1);
   element_from_bytes(z2, zr2);
   element_mul(z1, z1, z2);
@@ -786,11 +771,12 @@
 }
   
 extern "C"
-void div_Zr_vals(unsigned char* zr1, unsigned char* zr2)
+void div_Zr_vals(long ctxt,
+		 unsigned char* zr1, unsigned char* zr2)
 {
   element_t z1, z2;
-  element_init_Zr(z1, gPairing);
-  element_init_Zr(z2, gPairing);
+  element_init_Zr(z1, Pairing(ctxt));
+  element_init_Zr(z2, Pairing(ctxt));
   element_from_bytes(z1, zr1);
   element_from_bytes(z2, zr2);
   element_div(z1, z1, z2);
@@ -800,11 +786,12 @@
 }
 
 extern "C"
-void exp_Zr_vals(unsigned char* zr1, unsigned char* zr2)
+void exp_Zr_vals(long ctxt,
+		 unsigned char* zr1, unsigned char* zr2)
 {
   element_t z1, z2;
-  element_init_Zr(z1, gPairing);
-  element_init_Zr(z2, gPairing);
+  element_init_Zr(z1, Pairing(ctxt));
+  element_init_Zr(z2, Pairing(ctxt));
   element_from_bytes(z1, zr1);
   element_from_bytes(z2, zr2);
   element_pow_zn(z1, z1, z2);
@@ -814,11 +801,12 @@
 }
   
 extern "C"
-void inv_Zr_val(unsigned char* zr)
+void inv_Zr_val(long ctxt,
+		unsigned char* zr)
 {
   element_t z;
   long nel;
-  element_init_Zr(z, gPairing);
+  element_init_Zr(z, Pairing(ctxt));
   nel = element_length_in_bytes(z);
   if(tst_nonzero(zr, nel))
     {
@@ -826,27 +814,16 @@
       element_invert(z, z);
       element_to_bytes(zr, z);
     }
-=======
-void inv_Zr_val(long ctxt,
-		unsigned char* zr)
-{
-  element_t z;
-  // DO NOT ALLOW zr TO BE ZERO ON ENTRY!!
-  element_init_Zr(z, Pairing(ctxt));
-  element_from_bytes(z, zr);
-  element_invert(z, z);
-  element_to_bytes(zr, z);
->>>>>>> 163c55b1
   element_clear(z);
 }
 
 extern "C"
-<<<<<<< HEAD
-void neg_Zr_val(unsigned char* zr)
+void neg_Zr_val(long ctxt,
+		  unsigned char* zr)
 {
   element_t z;
   long nel;
-  element_init_Zr(z, gPairing);
+  element_init_Zr(z, Pairing(ctxt));
   nel = element_length_in_bytes(z);
   if(tst_nonzero(zr, nel))
     {
@@ -860,16 +837,17 @@
 // ----------------------------------------------
 
 extern "C"
-void mul_G1z(unsigned char* g1, unsigned char* zr)
+void mul_G1z(long ctxt,
+	       unsigned char* g1, unsigned char* zr)
 {
   element_t z, g;
   long nelg, nelz;
   
-  element_init_G1(g, gPairing);
+  element_init_G1(g, Pairing(ctxt));
   nelg = element_length_in_bytes_compressed(g);
   if(tst_nonzero(g1, nelg))
     {
-      element_init_Zr(z, gPairing);
+      element_init_Zr(z, Pairing(ctxt));
       nelz = element_length_in_bytes(z);
       if(tst_nonzero(zr, nelz))
 	{
@@ -889,16 +867,17 @@
 }
   
 extern "C"
-void exp_G1z(unsigned char* g1, unsigned char* zr)
+void exp_G1z(long ctxt,
+	       unsigned char* g1, unsigned char* zr)
 {
   element_t z, g;
   long nelg, nelz;
   
-  element_init_G1(g, gPairing);
+  element_init_G1(g, Pairing(ctxt));
   nelg = element_length_in_bytes_compressed(g);
   if(tst_nonzero(g1, nelg))
     {
-      element_init_Zr(z, gPairing);
+      element_init_Zr(z, Pairing(ctxt));
       nelz = element_length_in_bytes(z);
       if(tst_nonzero(zr, nelz))
 	{
@@ -914,37 +893,23 @@
 	memset(g1, 0, nelg);
       element_clear(z);
     }
-=======
-void exp_G1z(long ctxt,
-	     unsigned char* g1, unsigned char* zr)
-{
-  element_t z, g;
-  // DO NOT ALLOW zr TO BE ZERO ON ENTRY!!
-  element_init_Zr(z, Pairing(ctxt));
-  element_init_G1(g, Pairing(ctxt));
-  element_from_bytes(z, zr);
-  element_from_bytes_compressed(g, g1);
-  element_pow_zn(g, g, z);
-  element_to_bytes_compressed(g1, g);
-  element_clear(z);
->>>>>>> 163c55b1
   element_clear(g);
 }
   
 // ----------------------------------------------
 
 extern "C"
-<<<<<<< HEAD
-void mul_G2z(unsigned char* g1, unsigned char* zr)
+void mul_G2z(long ctxt,
+	       unsigned char* g1, unsigned char* zr)
 {
   element_t z, g;
   long nelg, nelz;
   
-  element_init_G2(g, gPairing);
+  element_init_G2(g, Pairing(ctxt));
   nelg = element_length_in_bytes_compressed(g);
   if(tst_nonzero(g1, nelg))
     {
-      element_init_Zr(z, gPairing);
+      element_init_Zr(z, Pairing(ctxt));
       nelz = element_length_in_bytes(z);
       if(tst_nonzero(zr, nelz))
 	{
@@ -960,34 +925,21 @@
 	memset(g1, 0, nelg);
       element_clear(z);
     }
-=======
+  element_clear(g);
+}
+  
+extern "C"
 void exp_G2z(long ctxt,
-	     unsigned char* g2, unsigned char* zr)
-{
-  element_t z, g;
-  // DO NOT ALLOW zr TO BE ZERO ON ENTRY!!
-  element_init_Zr(z, Pairing(ctxt));
-  element_init_G2(g, Pairing(ctxt));
-  element_from_bytes(z, zr);
-  element_from_bytes_compressed(g, g2);
-  element_pow_zn(g, g, z);
-  element_to_bytes_compressed(g2, g);
-  element_clear(z);
->>>>>>> 163c55b1
-  element_clear(g);
-}
-  
-extern "C"
-void exp_G2z(unsigned char* g1, unsigned char* zr)
+	       unsigned char* g1, unsigned char* zr)
 {
   element_t z, g;
   long nelg, nelz;
   
-  element_init_G2(g, gPairing);
+  element_init_G2(g, Pairing(ctxt));
   nelg = element_length_in_bytes_compressed(g);
   if(tst_nonzero(g1, nelg))
     {
-      element_init_Zr(z, gPairing);
+      element_init_Zr(z, Pairing(ctxt));
       nelz = element_length_in_bytes(z);
       if(tst_nonzero(zr, nelz))
 	{
@@ -1009,17 +961,18 @@
 // ----------------------------------------------
 
 extern "C"
-void mul_GT_vals(unsigned char* gt1, unsigned char* gt2)
+void mul_GT_vals(long ctxt,
+		   unsigned char* gt1, unsigned char* gt2)
 {
   element_t z1, z2;
   long nel;
-  element_init_GT(z1, gPairing);
+  element_init_GT(z1, Pairing(ctxt));
   nel = element_length_in_bytes(z1);
   if(tst_nonzero(gt1, nel))
     {
       if(tst_nonzero(gt2, nel))
 	{
-	  element_init_GT(z2, gPairing);
+	  element_init_GT(z2, Pairing(ctxt));
 	  element_from_bytes(z1, gt1);
 	  element_from_bytes(z2, gt2);
 	  element_mul(z1, z1, z2);
@@ -1036,18 +989,19 @@
 }
   
 extern "C"
-void div_GT_vals(unsigned char* gt1, unsigned char* gt2)
+void div_GT_vals(long ctxt,
+		   unsigned char* gt1, unsigned char* gt2)
 {
   element_t z1, z2;
   long nel;
   
-  element_init_GT(z1, gPairing);
+  element_init_GT(z1, Pairing(ctxt));
   nel = element_length_in_bytes(z1);
   if(tst_nonzero(gt1, nel))
     {
       if(tst_nonzero(gt2, nel))
 	{
-	  element_init_GT(z2, gPairing);
+	  element_init_GT(z2, Pairing(ctxt));
 	  element_from_bytes(z1, gt1);
 	  element_from_bytes(z2, gt2);
 	  element_div(z1, z1, z2);
@@ -1064,12 +1018,13 @@
 }
   
 extern "C"
-void inv_GT_val(unsigned char* gt)
+void inv_GT_val(long ctxt,
+		unsigned char* gt)
 {
   element_t z1;
   long nel;
   
-  element_init_GT(z1, gPairing);
+  element_init_GT(z1, Pairing(ctxt));
   nel = element_length_in_bytes(z1);
   if(tst_nonzero(gt, nel))
     {
@@ -1081,16 +1036,17 @@
 }
   
 extern "C"
-void exp_GTz(unsigned char* gt, unsigned char* zr)
+void exp_GTz(long ctxt,
+	     unsigned char* gt, unsigned char* zr)
 {
   element_t z1, z2;
   long nelg, nelz;
   
-  element_init_GT(z1, gPairing);
+  element_init_GT(z1, Pairing(ctxt));
   nelg = element_length_in_bytes(z1);
   if(tst_nonzero(gt, nelg))
     {
-      element_init_Zr(z2, gPairing);
+      element_init_Zr(z2, Pairing(ctxt));
       nelz = element_length_in_bytes(z2);
       if(tst_nonzero(zr, nelz))
 	{
