;; primes.lisp -- generation and testing of prime numbers
;; --------------------------------------------------------------------------------------
;; DAM Files -- direct access disk-based hash tables.
;;
;; Copyright (C) 2008 by SpectroDynamics, LLC. All rights reserved.
;;
;; DM/SD  08/08
;; --------------------------------------------------------------------------------------
#|
The MIT License

Copyright (c) 2017-2018 Refined Audiometrics Laboratory, LLC

Permission is hereby granted, free of charge, to any person obtaining a copy
of this software and associated documentation files (the "Software"), to deal
in the Software without restriction, including without limitation the rights
to use, copy, modify, merge, publish, distribute, sublicense, and/or sell
copies of the Software, and to permit persons to whom the Software is
furnished to do so, subject to the following conditions:

The above copyright notice and this permission notice shall be included in
all copies or substantial portions of the Software.

THE SOFTWARE IS PROVIDED "AS IS", WITHOUT WARRANTY OF ANY KIND, EXPRESS OR
IMPLIED, INCLUDING BUT NOT LIMITED TO THE WARRANTIES OF MERCHANTABILITY,
FITNESS FOR A PARTICULAR PURPOSE AND NONINFRINGEMENT. IN NO EVENT SHALL THE
AUTHORS OR COPYRIGHT HOLDERS BE LIABLE FOR ANY CLAIM, DAMAGES OR OTHER
LIABILITY, WHETHER IN AN ACTION OF CONTRACT, TORT OR OTHERWISE, ARISING FROM,
OUT OF OR IN CONNECTION WITH THE SOFTWARE OR THE USE OR OTHER DEALINGS IN
THE SOFTWARE.
|#

;; -------------------------------------------
(in-package #:primes)
;; -------------------------------------------
;; equiv to #F
(declaim  (OPTIMIZE (SPEED 3) (SAFETY 0) #+:LISPWORKS (FLOAT 0))
          (inline empty singleton create))

;; -----------------------------------------------------------------------------
;;

(defun mt-random (ix)
  (declare (integer ix))
  ;; return a random integer 0 <= val < ix
  #+:LISPWORKS (ecc-crypto-b571:basic-random ix)
  #+:ALLEGRO   (random ix);; Allegro uses Mersenne Twister already
  #-(OR :LISPWORKS :ALLEGRO) (error "Not-yet-implemented"))

(defun random-between (lower upper)
  ;; generate random integer in [lower, upper)
  (ecc-crypto-b571:basic-random-between lower upper))

;; -----------------------------------------------------------------------------

(declaim (inline 2^ divides? add-mod sub-mod mult-mod div-mod))

(defun 2^ (n)
  (declare (fixnum n))
  (ash 1 n))

(defun divides? (n d)
  (declare (integer n d))
  (and (<= d n)
       (zerop (mod n d))))

(defun add-mod  (a b m)
  (declare (integer a b m))
  (mod (+ a b) m))

(defun sub-mod  (a b m)
  (declare (integer a b m))
  (mod (- a b) m))

(defun mult-mod (a b m)
  (declare (integer a b m))
  (mod (* a b) m))

(defun inv-mod (a n)
  ;; 1/a mod n
  ;; assumes n is prime
  ;; solve Bezouts identity: a*x + b*y = gcd(a,b)
  ;; for (x, y) => x is the modular multiplicative inverse of a modulo b,
  ;; when a coprime to b.
  (declare (integer a n))
  (unless (< a n)
    (error "INV-MOD A not less than Modulus"))
  (um:nlet-tail iter ((i  n)
                      (j  a)
                      (y1 1)
                      (y2 0))
    (declare (integer i j y2 y1))
    (multiple-value-bind (quo rem) (truncate i j)
      (declare (integer quo rem))
      (cond  ((zerop rem)
              (if (= j 1)
                  (mod y1 n)
                (error "INV-MOD: no inverse exists")))

             (t (iter j rem (- y2 (* y1 quo)) y1))
             ))))

(defun div-mod (n d m)
  (declare (integer n d m))
  (mult-mod n (inv-mod d m) m))

(defun expt-mod (b n m)
  ;; b^n mod m
  (declare (integer b n m))
  (let* ((bb  (if (minusp n)
                  (inv-mod b m)
                (mod b m)))
         (np   (abs n))
         (nsize (integer-length np)))
    (declare (integer bb np)
             (fixnum nsize))
    (um:nlet-tail iter ((b  bb)
                        (p  1)
                        (ix 0))
      (declare (integer b p)
               (fixnum ix))
      (if (< ix nsize)
          (iter (mult-mod b b m)
                (if (logbitp ix n)
                    (mult-mod p b m)
                  p)
                (1+ ix))
        ;; else
        p))))

;; ----------------------------------------------------------

#|
(defvar *primes*
  ;; first 168 primes, good for testing up to 1,000,000.
  (do ((s   '(19 17 13 11 7 5 3 2))
       (ix   23 (+ ix 2)))
      ((>= ix 1000) (nreverse s))
    (unless (member ix s
                    :test #'divides?)
      (push ix s))
    ))
|#

(defvar *primes*
  ;; first 168 primes, good for testing up to 1,000,000.
  (do ((s   '(3 2)) ;; all other primes are (6*k +/- 1)
       (ix   6 (+ 6 ix)))
      ((>= ix 1000) (nreverse s))
    (declare (integer ix)
             (cons s))
    (let ((p (1- ix)))
      (declare (integer p))
      (unless (member p s
                      :test #'divides?)
      (push p s)))
    (let ((q (1+ ix)))
      (declare (integer q))
      (unless (member q s
                      :test #'divides?)
        (push q s))) ))

;; ----------------------------------------------------------

(defun make-prime (k &optional (mr-iters 50))
  ;; return a prime p, k < p < 2*k-2
  ;; By Bertrand's Postulate, there is always at least one prime, p,
  ;; where k < p < 2*k-2, for k > 3
  (declare (integer k)
           (fixnum mr-iters))
  (cond ((< k 997)
         (let ((ps (reduce (lambda (ps p)
                             (if (< k p (* 2 (1- k)))
                                 (cons p ps)
                               ps))
                           *primes*
                           :initial-value nil)))
           (values (elt ps (mt-random (length ps))) 1)))

        (t
         (let ((lower (1+ k))
               (upper (* 2 (1- k)))
               (niter 0))
           
           ;; Since fundamental theorem states that pi(n) ~ n/ln(n),
           ;; or density of primes is inversely proportional to number of decimal digits,
           ;; on average about ln(k)/2 trials will be needed
           #| |#
           (let ((n (1- (* 6 (ceiling (random-between lower upper) 6)))))
             (values (or (um:nlet-tail iter> ((n n))
                           (incf niter)
                           (when (< n upper)
                             (cond ((is-prime? n mr-iters) n)
                                   #||#
                                   ;; test 1 mod 6
                                   ((is-prime? (+ n 2) mr-iters)
                                    (incf niter)
                                    (+ n 2))
                                   #||#
                                   (t
                                    (iter> (+ n 6))) )))
                         (um:nlet-tail iter< ((n (- n 6)))
                           (incf niter)
                           (when (> n lower)
                             (cond ((is-prime? n mr-iters) n)
                                   #||#
                                   ;; test 1 mod 6
                                   ((is-prime? (+ n 2) mr-iters)
                                    (incf niter)
                                    (+ n 2))
                                   #||#
                                   (t
                                    (iter< (- n 6))) ))))
                     niter))
           #| |#
           #|
           (let ((n (logior 1 (random-between lower upper))))
             (values (or (um:nlet-tail iter> ((n n))
                           (incf niter)
                           (when (< n upper)
                             (cond ((is-prime? n) n)
                                   (t (iter> (+ n 2))) )))
                         (um:nlet-tail iter< ((n (- n 2)))
                           (incf niter)
                           (when (> n lower)
                             (cond ((is-prime? n) n)
                                   (t (iter< (- n 2))) ))))
                     niter))
           |#
           ))
        ))

#|
(defun collect-stats (n k)
  (let ((trials (loop repeat n collect (second (multiple-value-list (make-prime k))))))
    (plt:histogram 'plt2 trials
                   :clear t
                   :thick 2
                   :title  "Number of Probes to Find a 100-digit Prime"
                   :ytitle "PDF Density"
                   :xtitle "Number of PRNG Probes")))


(defun to-rrs (n ps)
  (um:nlet-tail iter ((n  n)
                      (ps ps)
                      (ans nil))
    (if (zerop n)
        (nreverse ans)
      (multiple-value-bind (q r) (truncate n (car ps))
        (iter (- n (* r (car ps))) (cdr ps) (cons r ans)))
      )))

;; collect a bunch of primes around 2^32
(let* ((ps (um:nlet-tail iter ((n (2^ 32))
                               (ans nil)
                               (ix 1))
             (if (< ix 16)
                 (let ((p (make-prime n)))
                   (iter (1+ p) (cons p ans) (1+ ix)))
               (nreverse ans))))
       (x  3618502788666131106986593281521497120414687020801267626233049500247285301239))

(um:nlet-tail iter ((ix 1)
                    (ans nil)
                    (n 1))
  (if (> ix 20)
      (nreverse ans)
    (if (is-prime? (- (2^ 32) n))
        (iter (1+ ix) (cons n ans) (+ n 2))
      (iter ix ans (+ n 2)))))

(let ((b32 (2^ 32)))
  (um:nlet-tail iter ((ix 1)
                      (ans nil)
                      (n 1))
    (if (> ix 20)
        (nreverse ans)
      (if (every (lambda (nn)
                   (= 1 (gcd (- b32 n) (- b32 nn))))
                 ans)
          (iter (1+ ix) (cons n ans) (+ n 2))
        (iter ix ans (+ n 2))))))

;; cs (5 17 65 99 107 135 153 185 209 267 299 315 353 369 387 419 467 483 527 629 635 639 645 657 677 705 713 743 819 849 855 869 923 929)
;; s.t. (2^32 - c) prime

(let* ((cs  '(5 17 65 99 107 135 153 185))
       (ms  (mapcar (lambda (c)
                      (- (2^ 32) c))
                    cs))
       (x  3618502788666131106986593281521497120414687020801267626233049500247285301239)
       (xs (um:nlet-tail iter ((x  x)
                               (ms ms)
                               (ans nil))
             (if (endp ms)
                 ans
               (multiple-value-bind (q r) (truncate x (car ms))
                 (iter q (cdr ms) (cons (list r (car ms)) ans))))))
       (y  (um:nlet-tail iter ((xs xs)
                               (ans 0))
             (if (endp xs)
                 ans
               (destructuring-bind (r m) (car xs)
                 (iter (cdr xs) (+ r (* m ans))))
               ))))
  (inspect xs)
  (= y x))

(defvar *mrs-cs*
  '(5 17 65 99 107
      135 153 185 209 267
      299 315 353 369 387
      419 467 483 527 629
      635 639 645 657 677
      705 713 743 819 849
      855 869 923 929))

(defvar *mrs-ms*
  (mapcar (lambda (c)
            (- #.(ash 1 32) c))
          (um:take 8 *mrs-cs*)))

(defvar *mrs-bigm*
  (reduce '* *mrs-ms*))

(defvar *mrs-ims*
  (let* ((mks (mapcar (um:curry 'truncate *mrs-bigm*) *mrs-ms*)))
    (mapcar (lambda (mk m)
              (* mk (inv-mod (mod mk m) m)))
            mks *mrs-ms*)))

(defun to-rns (bignum)
  (mapcar (lambda (m)
            (list (mod bignum m) m))
          *mrs-ms*))

(defun from-rns (rns)
  (let* ((as (mapcar 'car rns)))
    (mod (reduce '+ (mapcar '* as *mrs-ims*)) *mrs-bigm*)))

(defun to-mrs (bignum)
  (um:nlet-tail iter ((x  bignum)
                      (ms *mrs-ms*)
                      (ans nil))
    (if (endp ms)
        ans
      (multiple-value-bind (q r) (truncate x (car ms))
        (iter q (cdr ms) (cons (list r (car ms)) ans)))
      )))

(defun from-mrs (mrs)
  (um:nlet-tail iter ((xs mrs)
                      (ans 0))
    (if (endp xs)
        ans
      (destructuring-bind (r m) (car xs)
        (iter (cdr xs) (+ r (* m ans)))
        ))))

(defun rns-mul (a b)
  (mapcar (lambda (ax bx)
            (destructuring-bind (ar am) ax
              (destructuring-bind (br bm) bx
                (list (mod (* ar br) am) am))))
          a b))

(defun rns-add (a b)
  (mapcar (lambda (ax bx)
            (destructuring-bind (ar am) ax
              (destructuring-bind (br bm) bx
                (list (mod (+ ar br) am) am))))
          a b))

(defun rns-sub (a b)
  (mapcar (lambda (ax bx)
            (destructuring-bind (ar am) ax
              (destructuring-bind (br bm) bx
                (list (mod (- ar br) am) am))))
          a b))
|#

;; ----------------------------------------------------------
#|
(defun is-prime? (p)
  (let ((p-1 (1- p)))
    (labels ((witness? (witness)
               (/= 1 (expt-mod witness p-1 p))))
      
      (cond ((<= p 1000000)
             (or (member p *primes*)
                 (not (member p *primes*
                              :test #'divides?))
                 ))

            ((evenp p) nil) ;; no higher primes are even
          
            ((zerop (mod p 5)) nil) ;; no higher primes end in 5
        
            ((some #'witness? *primes*) nil) ;; lower primes are highly likely witnesses
            
            (t
             ;; use probabilistic Fermat's test for certainty < 1/2^100
             ;; if p prime then a^(p-1) mod p = 1, for 1 <= a < p
             ;;
             ;; NOTE: this fails if p is a Charmichael number = a composite
             ;; number for which a^(p-1) mod p = 1 whenever gcd(a,p) = 1
             (um:nlet-tail iter ((ntests 100)
                                 (seen   *primes*))
               (if (zerop ntests)
                   t ;; maybe...
                 (let ((a (+ 4 (mt-random (- p 5)))))
                   (if (member a seen)
                       (iter ntests seen)
                     (if (witness? a)
                         nil
                       (iter (1- ntests) (cons a seen))) )))))
            ))))
                              
;; --------------------------------------------------------------

(defun jacobi-symbol (m n &optional (prod 1))
  ;; requires n odd
  (assert (oddp n))
  (if (> m n)
      (jacobi-symbol (mod m n) n prod)
    
    (cond
     ((= 1 n) prod)
     
     ((= 1 m)
      (if (logbitp 1 n)
          (- prod)
        prod))
     
     ((= 2 m)
      (if (member (mod n 8) '(1 7))
          prod
        (- prod)))
     
     ((evenp m)
      (jacobi-symbol (ash m -1) n (jacobi-symbol 2 n prod)))
     
     ((/= 1 (gcd m n)) 0)
     
     (t 
      (jacobi-symbol n m
                     (if (and (= 3 (mod n 4))
                              (= 3 (mod m 4)))
                         (- prod)
                       prod)))
     )))

;; --------------------------------------------------------------------

(defun solovay-strassen-prime? (p &optional (k 100))
  ;; false positive < 1/2^k
  ;; require p odd > 2
  (assert (oddp p))
  (assert (> p 2))
  (um:nlet-tail iter ((niter k))
    (if (zerop niter)
        t
      (let ((a (+ 2 (mt-random (- p 2)))))
        (when (= 1 (gcd a p))
          (let ((jac  (jacobi-symbol a p))
                (pwr  (expt-mod a (ash p -1) p)))
            (when (= jac pwr)
              (iter (1- niter))) ))) )))
|#

#|
(defun random-in-range (min max)
  "Return a random integer in the interval [min .. max]"
  (declare (integer min max))
  (+ min (mt-random (1+ (- max min)))))
|#

#|
(defun make-unique-random-in-range-fn (min max)
  (declare (integer min max))
  (let ((seen  nil)
        (limit (1+ (- max min))))
    (declare (integer limit))
    (lambda ()
      (um:nlet-tail iter ()
        (let ((n (mt-random limit)))
          (declare (integer n))
          (if (member n seen :test #'=)
              (iter)
            (progn
              (push n seen)
              (+ min n))) ))) ))
|#

(defun factor-out (number divisor)
  "Return two values R and E such that NUMBER = DIVISOR^E * R,
  and R is not divisible by DIVISOR."
  (declare (integer number divisor))
  (do ((e 0 (1+ e))
       (r number (/ r divisor)))
      ((/= (mod r divisor) 0) (values r e))
    (declare (integer e r)) ))

(defun perfect-square? (c)
  (declare (integer c))
  (let ((r (isqrt c)))
    (= c (* r r))))

#|
(defun perfect-square? (c)
  ;; even if c really is a perfect square, this can often fail
  (let* ((n   (integer-length c))
         (m   (ceiling n 2))
         (lim (2^ m))
         (ix  0))
    (labels ((guess (&optional x)
               (if x
                   (let ((x1 (truncate (+ c (* x x)) (ash x 1))))
                     (print (list (incf ix) x1))
                     x1)
                 (let ((x1 (random-between (ash lim -1) lim)))
                   (print (list (incf ix) x1))
                   x1)
                 )))
      (do* ((x-2 nil x-1)
            (x-1 nil x)
            (x  (guess) (guess x)))
          ((or (eql x x-1)
               (eql x x-2))
           (values (= c (* x x)) x))
        ))))
|#
(defun jacobi-symbol (a n)
  (declare (integer a n))
  (let ((a (mod a n)))
    (cond
     ((or (= 1 a)
          (= 1 n))
      1)
     
     ((zerop a) 0)
     
     (t (multiple-value-bind (a1 e) (factor-out a 2)
          (let* ((rem (mod n 8))
                 (s   (cond
                       ((evenp e) 1)
                       ((or (= 1 rem)
                            (= 7 rem)) 1)
                       ((or (= 3 rem)
                            (= 5 rem)) -1))))
            (declare (integer rem s))
            (when (and (= 3 (mod n 4))
                       (= 3 (mod a1 4)))
              (setf s (- s)))
            (* s (jacobi-symbol (mod n a1) a1)) )))
     )))
                 
(defun probabilistic-lucas-test (c)
  (declare (integer c))
  (if (or (evenp c)
          (perfect-square? c))
      nil
    (let* ((d (loop for sign = 1 then (- sign)
                    for d = 5 then (* sign (+ 2 (abs d)))
                    for jac = (jacobi-symbol d c)
                    do
                    (cond ((zerop jac) (return-from probabilistic-lucas-test nil))
                          ((= -1 jac)  (return d)))))
           (k  (1+ c)))
      (declare (integer d k))
      
      (labels ((half-mod (x)
                 (declare (integer x))
                 (mod (ash (if (oddp x)
                               (+ x c)
                             x)
                           -1)
                      c)))
        
        (um:nlet-tail iter ((u  1)
                            (v  1)
                            (ix (- (integer-length k) 2)))
          (declare (integer u v ix))
          (if (minusp ix)
              (zerop u)
            (let ((utmp (mult-mod u v c))
                  (vtmp (half-mod (+ (* v v) (* d u u)))))
              (declare (integer utmp vtmp))
              (if (logbitp ix k)
                  (iter (half-mod (+ utmp vtmp))
                        (half-mod (+ vtmp (* d utmp)))
                        (1- ix))
                (iter utmp vtmp (1- ix))) ))) ))))
                
      
#|
(defun strong-miller-rabin-liar? (d s p p-1 a)
  ;; return true if a not not witness a composite value for p
  ;; p-1 = d * 2^s
  (let ((x (expt-mod a d p)))
    (or (= x 1)
        (loop repeat s
              for y = x then (mod (* y y) p)
              thereis (= y p-1))) ))
|#

(defun make-strong-miller-rabin-liar-test (p)
  (declare (integer p))
  (let ((p-1 (1- p)))
    (declare (integer p-1))
    (multiple-value-bind (d s) (factor-out p-1 2)
      ;; p-1 = d * 2^s, d odd
      (declare (integer d s))
      
      (lambda (a)
        ;; return true if a not not witness a composite value for p
        (declare (integer a))
        (let ((x (expt-mod a d p)))
          (declare (integer x))
          (or (= x 1)
              (loop repeat s
                    for y of-type integer = x then (the integer (mod (the integer (* y y)) p))
                    thereis (= y p-1))) )))))

(defun probabilistic-miller-rabin-prime? (p &optional (k (min 50 (- p 2))))
  ;; false positive < 1/4^k
  ;; return NIL if p found to be composite
  ;; assumes p odd > 2
  (declare (integer p k))
  (let ((p-1 (1- p)))
    (declare (integer p-1))
    (assert (> p-1 k))
    (let ((strong-liar? (make-strong-miller-rabin-liar-test p)))
      (loop repeat k
            for witness of-type integer = (random-between 2 p)
            always (funcall strong-liar? witness)) )))

(defun deterministic-miller-rabin-prime? (p witnesses)
  (declare (integer p)
           (list witnesses))
  ;; return NIL if p found to be composite on the basis of the listed witnesses
  ;; assumes p odd > 2
  (let ((strong-liar? (make-strong-miller-rabin-liar-test p)))
    (loop for witness of-type integer in witnesses
          always (funcall strong-liar? witness)) ))

(defun miller-rabin-prime? (p &optional (mr-iters 50))
  ;; assumes p odd > 3
  (declare (integer p)
           (fixnum mr-iters))
  (cond
   ((< p         1373653) (deterministic-miller-rabin-prime? p '(2 3)))
   ((< p         9080191) (deterministic-miller-rabin-prime? p '(31 73)))
   ((< p      4759123141) (deterministic-miller-rabin-prime? p '(2 7 61)))
   ((< p   2152302898747) (deterministic-miller-rabin-prime? p '(2 3 5 7 11)))
   ((< p   3474749660383) (deterministic-miller-rabin-prime? p '(2 3 5 7 11 13)))
   ((< p 341550071728321) (deterministic-miller-rabin-prime? p '(2 3 5 7 11 13 17)))
   (t                     (and (probabilistic-miller-rabin-prime? p mr-iters)
                               (probabilistic-lucas-test p)))
   ))


(defun is-prime? (p &optional (mr-iters 50))
  (declare (integer p)
           (fixnum mr-iters))
  (cond
   ((< p 2)   nil)
   ((< p 4)   t)
   ((evenp p) nil)
   (t         (miller-rabin-prime? p mr-iters))
   ))

;; ------------------------------------------------------------

(defun extended-gcd (a b)
  ;; solve Bezout's identity: a*x + b*y = gcd(a,b)
  ;; for (x, y) => x is the modular multiplicative inverse of a modulo b,
  ;; when a coprime to b.
  (declare (integer a b))
  (if (zerop (mod a b))
      (values 0 1)
    (multiple-value-bind (x y) (extended-gcd b (mod a b))
      (declare (integer x y))
      (values y
              (- x (* y (truncate a b)))) )))

(defun compute-modulo-inverse (a m)
  (declare (integer a m))
  (assert (= 1 (gcd a m))) ;; ensure A coprime with M
  (mod (extended-gcd a m) m))

;; ---------------------------------------------------------------
#|
(defun tst (n)
  (let ((u (expt 65537 10)))
    (loop repeat n
          for ix from 1
          do
          (let ((y (1+ (* 2 ix u))))
            (when (is-prime? y)
              (print y)
              (force-output))))))
|#
;; ---------------------------------------------------------------
;; (defvar *niter* 0)

(defun test-primitive-root (n factors x)
  (declare (integer n x)
           (list factors))
  ;; check to see if x is a primitive root of prime n
  ;; where factors are the prime factors of phi(n) = (n-1)
  (and
   (= 1 (gcd x n))                  ;; - coprime test S.B. true for all X - REDUNDANT
   (= 1 (expt-mod x (1- n) n))      ;; - Fermat's test S.B. true for all X
   (every (lambda (factor) ;; - Lucas' test S.B. true for some X
            (declare (cons factor))
            (/= 1 (expt-mod x (truncate (1- n) (the integer (first factor))) n)))
          factors)
   x)) ;; return the witness as true
  
(defun lucas-lehmer-test (n factors &optional (limit 20))
  (declare (integer n)
           (fixnum limit)
           (list factors))
  ;; Lucas-Lehmer test for N = prod(factors)+1 as prime,
  ;; for FACTORS a list of prime factors of (N-1).
  ;; If passes test, then N is absolutely prime and we return a witness number.
  ;; Otherwise it is probably composite and we return NIL.
  ;;
  ;; This test can give a false positive on composite numbers if
  ;; the list of factors of (N-1) include composite numbers.
  ;; So be certain that factors are all prime numbers.

  ;; (incf *niter*)
  (or ;; (test-primitive-root n factors 2)
      ;; (test-primitive-root n factors 5)
      (um:nlet-tail iter ((limit limit))
        (declare (fixnum limit))
        (and (plusp limit)                    ;; - true if not exhausted the search
             (let ((x (random-between 2 (1- n))))
               (declare (integer x))
               ;; no need to look over whole range, since the upper half mirrors the lower half
               (or (test-primitive-root n factors x) ;; - Lucas' test S.B. true for some X
                   (iter (1- limit)))) ))))

(defun provably-prime? (n &optional absolute-proof)
  (declare (integer n))
  (lucas-lehmer-test n (factors-of (1- n) absolute-proof)))

#|
(defun collect-stats (n k)
  (let ((trials (loop repeat n collect
                      (let ((*niter* 0))
                        (provably-prime? (make-prime k))
                        *niter*)) ))
    (plt:histogram 'plt3 trials
                   :clear t
                   :thick 2
                   :cum    nil
                   :title  "Number of Probes in Lucas-Lehmer Test"
                   :ytitle "PDF Density"
                   :xtitle "Number of PRNG Probes")
    (values (float (vm:mean trials))
            (float (vm:stdev trials))) ))


(defun collect-stats (n k)
  (labels ((hit-test (&optional (niter 1))
               (if (divides? (mt-random k) 3)
                   niter
                 (hit-test (1+ niter)))))
    (let ((trials (loop repeat n collect
                        (hit-test))))
      (plt:histogram 'plt3 trials
                     :clear t
                     :thick 2
                     :cum    nil
                     :title  "Number of Probes in 1/3 Hit-Test"
                     :ytitle "PDF Density"
                     :xtitle "Number of PRNG Probes")
      (values (float (vm:mean trials))
              (float (vm:stdev trials))) )))
|#

#|
(defun small-composite? (n)
  ;; test for absolute prime N, for N < 1,000,000
  ;; by using direct division tests for primes in *PRIMES*
  (assert (< n 1000000))
  (let ((limit (isqrt n)))
    (some (lambda (x)
            (and (< x limit)
                 (divides? n x)))
          *primes*)))
|#

(defun factors-of (n &optional complete-factorization-p)
  (declare (integer n))
  ;; good for some N -- return a list of conses: ((factor1 . exponent1) (factor2 . exponent2) ...)
  ;;
  ;; It is possible that after partial factoring a residue (> 1) will remain.
  ;; 
  ;; If the residue IS NOT a probable prime, then it is definitely composite, and its factors
  ;; are larger than we can handle from *PRIMES*. So give up with an error report.
  ;; 
  ;; If the residue IS a probable prime then:
  ;;   - If the user asked for a complete factorization, attempt to recursively
  ;;       prove that the residue is prime, and then append that residue to the list of factors.
  ;;       If we are unable to prove that the residue is prime then it is too large for this routine.
  ;;
  ;;   - If the user did not ask for a complete factorization then just accept it as a
  ;;     probable prime factor, and append it to the list of factors.
  ;;
  (um:nlet-tail iter ((n  n)
                      (ps *primes*)
                      (factors nil))
    (declare (integer n)
             (list factors ps))
    (if ps
        (let ((p (first ps)))
          (declare (integer p))
          (if (< n p)
              (nreverse factors)
            (if (divides? n p)
                (multiple-value-bind (d r) (factor-out n p)
                  (declare (integer d r))
                  (iter d (rest ps) (cons (cons p r) factors)))
              (iter n (rest ps) factors))))

      (labels ((residue-too-large ()
                 (values (nreverse factors) n nil))) ;; (error "Residue too large in FACTORS-OF: ~A ~A" n factors)))
    
        (cond
         ((= n 1) (nreverse factors))
         
         ((is-prime? n)
          (if complete-factorization-p
              ;; user asked for complete factorization. Try if possible.
              (if (provably-prime? n t)
                  (nreverse (cons (cons n 1) factors))
                ;; else - couldn't prove it, the residue is probably composite
                ;; and it must be too large for this routine
                (residue-too-large))
            (nreverse (cons (cons n 1) factors))))

         (t (let ((r (isqrt n)))
              (declare (integer r))
              (if (and (= n (* r r))
                       (is-prime? r))
                  (nreverse (cons (cons r 2) factors))
                (residue-too-large)))) ;; non-prime leftover -- routine can't handle it
         )))))

(defun totient (n)
  ;; Euler totient function: phi(n)
  ;; For primitive roots modulo n, there are phi(phi(n)) of them
  ;; For n prime, P, phi(P) = (P-1), and the primitive roots appear
  ;; more or less uniformly distributed over the interval 1 < x < P.
  (declare (integer n))
  (reduce (lambda (tot factor)
            (destructuring-bind (p . e) factor
              (* tot (1- p) (expt p (1- e)))))
          (factors-of n)
          :initial-value 1))

#|
(plt:plot 'plt
          *primes*
          (mapcar (lambda (p)
                    (float (/ (totient (1- p)) (1- p))))
                  *primes*)
          :clear t)
|#

;; ---------------------------------------------------------------
#|
(defun generate-strong-prime (ndigits &optional (nlevels 2))
  ;; a strong prime N has a large prime factor in N-1
  ;; NLEVELS indicates how many component (P-1) should be strong
  ;;  NLEVELS: T   = all levels should be strong and proven prime
  ;;           NIL = none should be strong -> probabilistic prime
  ;;           <integer> = nbr of strong component levels - proven or probabilistic result
  ;;                 If the printout shows: Make Base Prime: Absolute
  ;;                    then we will have a proven prime result.
  ;;                 Otherwise, we will have a probabilistic prime result.
  (labels ((find-incremental-prime (u)
             ;; start with large prime U, and compute 2*k*U+1 until prime
             (let ((incr (* 2 u u)))
               (loop for p from (1+ incr) by incr
                     for k from 1
                     until (and (is-prime? p)
                                (provably-prime? p)
                                (< (1- ndigits) (* 0.301 (integer-length p))))
                     ;; return a provably prime number, assuming u were prime
                     finally (return p))))
           
           (base-prime (ndigits)
             (format t "~&Make Base Prime: ")
             (loop for u = (make-prime (random-between (expt 10 ndigits) (* 5 (expt 10 ndigits))))
                   until (handler-case
                             (when (provably-prime? u t)
                               (format t "Absolute") ;; proven prime
                               t) ;; if no error, but not proven prime, then try again
                           (error (cx)
                             (declare (ignore cx))
                             ;; could not completely factor
                             (when (or (null nlevels)
                                       (integerp nlevels))
                               (format t "Probabilistic") ;; accept on probabilistic faith
                               t))) ;; otherwise, return nil to generate another trial prime
                   finally (return u))) )

    ;; get starting large prime
    (let ((u (if (or (< ndigits 32)
                     (and nlevels
                          (integerp nlevels)
                          (< nlevels 2))
                     (null nlevels)) ;; Null levels - accept base prime as U
                 (base-prime (truncate ndigits 2))
               ;; else, recursively generate strong prime for U
               (generate-strong-prime (truncate ndigits 2) (or (and (integerp nlevels)
                                                                    (1- nlevels))
                                                               nlevels))) ))
      (format t "~&Using: ~A" u)
      (find-incremental-prime u)) ))
|#

(defun generate-strong-prime (nbits &optional (nlevels 2))
  ;; a strong prime N has a large prime factor in N-1
  ;; NLEVELS indicates how many component (P-1) should be strong
  ;;  NLEVELS: T   = all levels should be strong and proven prime
  ;;           NIL = none should be strong -> probabilistic prime
  ;;           <integer> = nbr of strong component levels - proven or probabilistic result
  ;;                 If the printout shows: Make Base Prime: Absolute
  ;;                    then we will have a proven prime result.
  ;;                 Otherwise, we will have a probabilistic prime result.
  (declare (fixnum nbits nlevels))
  (labels ((find-incremental-prime (u)
             (declare (integer u))
             ;; start with large prime U, and compute 2*k*U+1 until prime
             (let ((incr (* 2 u u)))
               (declare (integer incr))
               (loop for p of-type integer from (1+ incr) by incr
                     for k of-type integer from 1
                     until (and (is-prime? p)
                                (provably-prime? p)
                                (< (1- nbits) (integer-length p)))
                     ;; return a provably prime number, assuming u were prime
                     finally (return p))))
           
           (base-prime (nbits)
             (declare (fixnum nbits))
             (format t "~&Make Base Prime: ")
             (loop for u of-type integer = (make-prime (let ((b (2^ nbits)))
                                                         (declare (integer b))
                                                         (random-between b (+ b b))))
                   until (handler-case
                             (when (provably-prime? u t)
                               (format t "Absolute") ;; proven prime
                               t) ;; if no error, but not proven prime, then try again
                           (error (cx)
                             (declare (ignore cx))
                             ;; could not completely factor
                             (when (or (null nlevels)
                                       (integerp nlevels))
                               (format t "Probabilistic") ;; accept on probabilistic faith
                               t))) ;; otherwise, return nil to generate another trial prime
                   finally (return u))) )

    ;; get starting large prime
    (let ((u (if (or (< nbits 107)
                     (and nlevels
                          (integerp nlevels)
                          (< nlevels 2))
                     (null nlevels)) ;; Null levels - accept base prime as U
                 (base-prime (- (truncate nbits 2) 3))
               ;; else, recursively generate strong prime for U
               (generate-strong-prime (- (truncate nbits 2) 3) (or (and (integerp nlevels)
                                                                        (1- nlevels))
                                                                   nlevels))) ))
      (format t "~&Using: (~A) ~A" (integer-length u) u)
      (find-incremental-prime u)) ))

;; ----------------------------------------------------------------------------------           

(defun compute-diffie-hellman (nbits)
  (declare (fixnum nbits))
  (let* ((p       (generate-strong-prime nbits t))
         (factors (factors-of (1- p)))
         (g       (lucas-lehmer-test p factors))) ;; returns a primitive root if successful
    (declare (integer p))
    (if g ;; if lucas-lehmer failed then try again
        (list :DH-P p :DH-G g)
      (compute-diffie-hellman nbits))))

;; ----------------------------------------------------------------------------------           

(defun compute-rsa-d&e (p q)
  (declare (integer p q))
  (let ((phi    (* (1- p) (1- q)))
        (thresh (integer-length (* p q)))) ;; threshold for e greater than this for good mixing
    (declare (integer phi)
             (fixnum thresh))
    (loop for d of-type integer = (make-prime (1+ (max p q)))
          for e of-type integer = (inv-mod d phi)
          do
          (when (> e thresh)
            (return (values d e)))
          (when (> d thresh)
            (return (values e d)) ))))

(defun generate-rsa-base (nbits)
  (declare (fixnum nbits))
  (let* ((nd1 (- (floor nbits 2) 8))
         (p   (generate-strong-prime nd1))
         (nd2 (+ (ceiling nbits 2) 8))
         (q   (generate-strong-prime nd2)))
    (declare (integer p q)
             (fixnum nd1 nd2))
    (multiple-value-bind (d e)
        (compute-rsa-d&e p q)
      (declare (integer d e))
      ;; perform trial encryptions/decryptions to verify goodness
      (loop repeat 100 do
            (let ((msg (random-between 2 (* p q))))
              (declare (integer msg))
              (assert (= msg (expt-mod (expt-mod msg e (* p q)) d (* p q))))))
      (list :N-Key (* p q) ;; Public N-Key
            :E-Key e ;; Public E-Key
            :D-Key d ;; Private D-Key
            :Primes  (list p q) ;; Private prime factors of N-Key
            :Phi-GCD (gcd (1- p) (1- q)) ;; verify that GCD is small
            ))))

(defvar *daves-N-Key* ;; public
  2264622332100115635046544861457968154487858357629655981804341141586114228298294029783844324050989940210772053439566053045896814644059794725879563686363912167075068867395096157661687366233697816122565111)

(defvar *daves-E-Key* ;; public
  246217118187169985272570746886853299629231075233304175666349360972368752967752016255671063892504959532124058155571361367065153880715972807546628534121821786783732922864646413843902219977232097825366741)

;; ------------------------------------

(defvar *daves-D-Key* ;; private
  3336134262755358265069226579401091710115226108761764767081277708392567434516013871621774832824438208861)

(defvar *daves-P-prime* ;; private
  1213152860237679366017990949504570398999532153649335816658883894008526264696809742265586934057363591)

(defvar *daves-Q-prime* ;; private
  1866724636544510727941144178801761797219686359320662768042557145048836731901008435492740832105185576721)

;; --------------------------------------------------------------------------------
#|
(um:nlet-tail iter ((ps *primes*)
                    (coll nil))
  (if (rest ps)
      (let ((p (first ps)))
        (do ((qs (rest ps) (cdr qs)))
            ((null qs))
          (let* ((q (first qs))
                 (n (1+ (* p q))))
            (if (is-prime? n)
                (push n coll)) )))
        (iter (rest ps) coll))
    coll))
|#

;; ----------------------------------------------------------------------------------

(defun generate-safe-prime (nbits)
  (declare (fixnum nbits))
  ;; a safe prime is of the form (2*U+1) where U is a large prime.
  (let* ((q0  (random-between (2^ (- nbits 2)) (2^ (- nbits 1))))
         (q  (+ q0 (- 5 (mod q0 6))))
         (p  (+ 1 q q)))
    (declare (integer p q0 q))
    (do  ((q  q  (+ q 6))
          (p  p  (+ p 12)))
        ((and (is-prime? q)
              (is-prime? p)) p)
        (declare (integer p q))
      )))

<<<<<<< HEAD
;;; FIXME:  The package RCH package is not available under a naieve use of llpro-7.1 to compile
#+(and lispworks (not lispworks7.1))
=======
#+(AND :COM.RAL :LISPWORKS)
>>>>>>> 0015d1f6
(defun par-gen-safe-prime (nbits)
  (declare (fixnum nbits))
  (rch:select ((rch:execEvt #'generate-safe-prime nbits)
               (rch:execEvt #'generate-safe-prime nbits)
               (rch:execevt #'generate-safe-prime nbits)
               (rch:execEvt #'generate-safe-prime nbits))))

(defun par-gen-safe-primes (nbits nprimes)
  (loop repeat nprimes collect (print (par-gen-safe-prime nbits))))

#|
(setf x
      (loop repeat 100 collect
            (let ((ans (generate-safe-prime 512)))
              (format t "~&~128,'0x" ans)
              ans)))

(defun gen-bunch (&optional (nbr 100))
  (let ((xv (make-array nbr)))
    (loop for ix from 0 below nbr do
          (setf (aref xv ix) ix))
    (um:npvmap (lambda (ix)
                 (let ((ans (generate-safe-prime 512)))
                   (format t "~&~3D ~128,'0x" ix ans)
                   ans))
               xv
               :grp (truncate nbr 4))
    xv))

(defvar *xv* (gen-bunch))

(setf xs (append x
                 (coerce *xv* 'list)
                 (bfly:!? "eval@Magnetite.local" '(coerce primes::*xv* 'list))
                 (bfly:!? "eval@Citrine.local"   '(coerce primes::*xv* 'list))
                 (bfly:!? "eval@Malachite.local" '(coerce primes::*xv* 'list))))

 |#
;; -----------------------------------------------------------------------------------

(defun show-group (n)
  (declare (integer n))
  (loop for ix from 2 below (1- n) ;; to (truncate (1- n) 2)
        collect
        (loop for k from 1 below n collect (expt-mod ix k n))))


(defun show-gens (n)
  (declare (integer n))
  (let ((factors (factors-of (1- n))))
    (loop for ix of-type integer from 2 below (ceiling n 2)
          for g of-type integer = (test-primitive-root n factors ix)
          when g collect g)))
        
;; -----------------------------------------------------------------------------------

(defun convert-bytes-to-integer (v)
  (let* ((v  (coerce v 'vector))
         (nb (length v))
         (n  0))
    (declare (integer n)
             (fixnum nb))
    (loop for iy of-type fixnum from (* 8 (1- nb)) downto 0 by 8
          for ix of-type fixnum from 0
          do
          (setf (ldb (byte 8 iy) n) (aref v ix)))
    n))

(defun convert-integer-to-vector (x)
  (declare (integer x))
  (let* ((nb (ceiling (integer-length x) 8))
         (v  (make-array nb :element-type '(unsigned-byte 8))))
    (declare (fixnum nb)
             (vector v))
    (loop for ix of-type fixnum from (* 8 (1- nb)) downto 0 by 8
          for iy of-type fixnum from 0
          do
          (setf (aref v iy) (ldb (byte 8 ix) x)))
    v))

;; -----------------------------------------------

(defmethod integer-of ((x integer))
  x)

(defmethod integer-of ((v vector))
  (convert-bytes-to-integer v))

(defmethod integer-of ((u uuid:uuid))
  (uuid:uuid-to-integer u))

(defmethod integer-of ((s string))
  (integer-of (vector-of s)))

;; ------------

(defmethod vector-of ((v vector))
  v)

(deftype vector-ub8 ()
  `(simple-array (unsigned-byte 8) (*)))

(defun string-to-vector (str)
  (map 'vector-ub8 'char-code str))

(defmethod vector-of ((s string))
  (string-to-vector s))

(defmethod vector-of ((u uuid:uuid))
  (uuid:uuid-to-byte-array u))

(defmethod vector-of ((x integer))
  (convert-integer-to-vector x))

;; -----------------------------------------------

(defun make-nbit-prime (nbits hash-type)
  (declare (fixnum nbits))
  (assert (>= (* 8 (ironclad:digest-length hash-type)) nbits))
  (let* ((lower (2^ nbits))
         (upper (+ lower lower))
         (mask  (1- (ash lower -1)))
         (base  (+ mask 2)))
    (loop for seed of-type integer = (random-between lower upper)
          for u of-type integer = (let ((dig (ironclad:make-digest hash-type)))
                                    (ironclad:update-digest dig (vector-of seed))
                                    (logand (integer-of (ironclad:produce-digest dig)) mask))
          for q of-type integer = (- (+ base u) (logand u 1))
          when (is-prime? q)
          do (return (values q seed))) ))

(defun gen-dsa-primes (nbits lbits hash-type)
  (declare (fixnum nbits lbits))
  (let* ((hbits (* 8 (ironclad:digest-length hash-type)))
         (hfact (2^ hbits))
         (n     (1- (ceiling lbits hbits)))
         (b     (- lbits 1 (* n hbits)))
         (bmask (1- (2^ b)))
         (2^lm1 (2^ (1- lbits)))
         (hmask (1- (2^ nbits))))
    (declare (fixnum hbits n b)
             (integer hfact bmask 2^lm1 hmask))
    (loop for (q seed) = (multiple-value-list (make-nbit-prime nbits hash-type))
          do
          (format t "~&Q = ~A" q)
          (loop for counter of-type fixnum from 0 below (* 4 lbits)
                for offset of-type fixnum from 1 by (1+ n)
                for v = (make-array (1+ n))
                do
                (loop for j of-type fixnum from 0 to n do
                      (setf (aref v j) (let ((dig (ironclad:make-digest hash-type)))
                                         (ironclad:update-digest dig
                                                                 (vector-of
                                                                  (logand (+ seed offset j)
                                                                          hmask)))
                                         (integer-of (ironclad:produce-digest dig)) )))
                (let* ((w (loop for ix from 0 to n
                                for k = 1 then (* k hfact)
                                sum (* k (let ((x (aref v ix)))
                                           (if (= ix n)
                                               (logand x bmask)
                                             x)))))
                       (x (+ w 2^lm1))
                       (c (mod x (* 2 q)))
                       (p (- x (1- c))))
                  (declare (integer w x c p))
                  (when (and (>= p 2^lm1)
                             (is-prime? p))
                    (return-from gen-dsa-primes (values p q)) ))) )))
                  

;; -------------------------------------------------------

(defun make-2kp+1-prime (nbits &optional (mr-iters 50))
  (declare (fixnum nbits mr-iters))
  ;; a safe prime is of the form (2*k*U+1) where U is a large prime, and k is a small multiplier.
  (loop for base of-type integer = (random-between (2^ (- nbits 8)) (2^ (- nbits 2)))
        for u of-type integer = (make-prime base mr-iters)
        do
        (let ((incr (+ u u)))
          (declare (integer incr))
          (um:nlet-tail iter ((p  (1+ incr))
                              (ct 1))
            (declare (integer p)
                     (fixnum ct))
            (let ((nb (integer-length p)))
              (declare (fixnum nb))
              (cond ((> ct 100) nil)
                    ((< nb nbits) (iter (+ p incr) (1+ ct)))
                    ((= nb nbits) (if (is-prime? p mr-iters)
                                      (return-from make-2kp+1-prime p)
                                    (iter (+ p incr) (1+ ct))))
                    (t nil)) )) )) )

<<<<<<< HEAD
;;; FIXME:  The package RCH package is not available under a naieve use of llpro-7.1 to compile
#+(and lispworks (not lispworks7.1))
=======
#+(AND :COM.RAL :LISPWORKS)
>>>>>>> 0015d1f6
(defun par-try (npar timeout fn &rest args)
  (declare (fixnum npar)
           (real timeout))
  (let* ((ans nil)
         (evt (rch:wrap-timeout timeout
                                (rch:wrap
                                 (apply #'rch:choose
                                        (loop repeat npar collect
                                              (apply #'rch:execEvt fn args)))
                                 (lambda (p)
                                   (setf ans p))
                                 ))))
    (um:nlet-tail iter ()
      (handler-case
          (rch:sync evt)
        (rch:timeout ()))
      (or ans
          (iter))
      )))

(defun par-make-2kp+1-prime (nbits &optional (mr-iters 50))
  (declare (fixnum nbits mr-iters))
  (par-try 4 300 #'make-2kp+1-prime nbits mr-iters))

;; ------------------------------------------------------------------------
;;
#|
;; 1024-bit primes of the form 2*q+1, q prime

110733130861390325273223714915708815940841239025086956492482512302431841768612420553926491015864569438667372511804512595013714067655948701888623803535130698355087737510353066609832316632241419637710746726030623432724836837829706946251221511561676095077906242421212235304835973028416739591897787588131953372219

110733130861390325273223714915708815940841239025086956492482512302431841768612420553926491015864569438667372511804512595013714067655948701888623803535130698355087737510353066609832316632241419637710746726030623432724836837829706946251221511561676095077906242421212235304835973028416739591897787588131953542247

110733130861390325273223714915708815940841239025086956492482512302431841768612420553926491015864569438667372511804512595013714067655948701888623803535130698355087737510353066609832316632241419637710746726030623432724836837829706946251221511561676095077906242421212235304835973028416739591897787588131954440903

110733130861390325273223714915708815940841239025086956492482512302431841768612420553926491015864569438667372511804512595013714067655948701888623803535130698355087737510353066609832316632241419637710746726030623432724836837829706946251221511561676095077906242421212235304835973028416739591897787588131954912347

110733130861390325273223714915708815940841239025086956492482512302431841768612420553926491015864569438667372511804512595013714067655948701888623803535130698355087737510353066609832316632241419637710746726030623432724836837829706946251221511561676095077906242421212235304835973028416739591897787588131955850507

121636686180494859351257062932794606637412604912349654946895786579232564207004269642515857596415775103556609593312343761619399270973617792375942737442895269169033370326978057626223123112060577736588615703266513961275805218656107856015364524626128664217938276131801578811416035728088503132610052344318901362059

121636686180494859351257062932794606637412604912349654946895786579232564207004269642515857596415775103556609593312343761619399270973617792375942737442895269169033370326978057626223123112060577736588615703266513961275805218656107856015364524626128664217938276131801578811416035728088503132610052344318901390307

121636686180494859351257062932794606637412604912349654946895786579232564207004269642515857596415775103556609593312343761619399270973617792375942737442895269169033370326978057626223123112060577736588615703266513961275805218656107856015364524626128664217938276131801578811416035728088503132610052344318901683443

121636686180494859351257062932794606637412604912349654946895786579232564207004269642515857596415775103556609593312343761619399270973617792375942737442895269169033370326978057626223123112060577736588615703266513961275805218656107856015364524626128664217938276131801578811416035728088503132610052344318903543947

121636686180494859351257062932794606637412604912349654946895786579232564207004269642515857596415775103556609593312343761619399270973617792375942737442895269169033370326978057626223123112060577736588615703266513961275805218656107856015364524626128664217938276131801578811416035728088503132610052344318903574907

121636686180494859351257062932794606637412604912349654946895786579232564207004269642515857596415775103556609593312343761619399270973617792375942737442895269169033370326978057626223123112060577736588615703266513961275805218656107856015364524626128664217938276131801578811416035728088503132610052344318904076759

125874072370696794236809845433085663986098930803397897971969785329075699829719788543438626417022264395405304793095682096307356853890121801628891244488742033671712430247054683916845968149901694358504515381754379369711976936208218925608516005824179148210832986948494616110927217460975273585946238026701859684739

125874072370696794236809845433085663986098930803397897971969785329075699829719788543438626417022264395405304793095682096307356853890121801628891244488742033671712430247054683916845968149901694358504515381754379369711976936208218925608516005824179148210832986948494616110927217460975273585946238026701859958483

125874072370696794236809845433085663986098930803397897971969785329075699829719788543438626417022264395405304793095682096307356853890121801628891244488742033671712430247054683916845968149901694358504515381754379369711976936208218925608516005824179148210832986948494616110927217460975273585946238026701860004983

125874072370696794236809845433085663986098930803397897971969785329075699829719788543438626417022264395405304793095682096307356853890121801628891244488742033671712430247054683916845968149901694358504515381754379369711976936208218925608516005824179148210832986948494616110927217460975273585946238026701860519219

125874072370696794236809845433085663986098930803397897971969785329075699829719788543438626417022264395405304793095682096307356853890121801628891244488742033671712430247054683916845968149901694358504515381754379369711976936208218925608516005824179148210832986948494616110927217460975273585946238026701860543159

125874072370696794236809845433085663986098930803397897971969785329075699829719788543438626417022264395405304793095682096307356853890121801628891244488742033671712430247054683916845968149901694358504515381754379369711976936208218925608516005824179148210832986948494616110927217460975273585946238026701860928467
 
125874072370696794236809845433085663986098930803397897971969785329075699829719788543438626417022264395405304793095682096307356853890121801628891244488742033671712430247054683916845968149901694358504515381754379369711976936208218925608516005824179148210832986948494616110927217460975273585946238026701862024703

126109499319730975072643891561817777090078234159970968064380371675130087731049251176894058682887645606400141915814997634886187326048858326430138948012633141618386065743242120967800116033859745494421234716111317867182827099082997052278782304518545867425519912626164985878601696040793159811247884048409248818959

128491880968628397295439786826090448071799216337734462740114772282882719015462829336458309749315736156755660134536485137110659061247296862257126145128366477583072943793395168181329513531307158492226048781300219481587675392558457213959505574314676368201921410594701570918097602501976047163949823423891177344307

141748196247699632500986808906971058611550869395507694922590511654883610826606305709233518138170423599408401107955728398351083656546276901782102104779437208477121080540723797281574158246955100480326947890864922029402193565967828467664068413921533244861976824769684937384113548662768837624008184082755291790299

141748196247699632500986808906971058611550869395507694922590511654883610826606305709233518138170423599408401107955728398351083656546276901782102104779437208477121080540723797281574158246955100480326947890864922029402193565967828467664068413921533244861976824769684937384113548662768837624008184082755292134987

141748196247699632500986808906971058611550869395507694922590511654883610826606305709233518138170423599408401107955728398351083656546276901782102104779437208477121080540723797281574158246955100480326947890864922029402193565967828467664068413921533244861976824769684937384113548662768837624008184082755293540883

141748196247699632500986808906971058611550869395507694922590511654883610826606305709233518138170423599408401107955728398351083656546276901782102104779437208477121080540723797281574158246955100480326947890864922029402193565967828467664068413921533244861976824769684937384113548662768837624008184082755293652723

141748196247699632500986808906971058611550869395507694922590511654883610826606305709233518138170423599408401107955728398351083656546276901782102104779437208477121080540723797281574158246955100480326947890864922029402193565967828467664068413921533244861976824769684937384113548662768837624008184082755294155379

148757362201947503107350056672229226015846526670066439700592774879557900230840629657269570465529206476597033680891372798894319849683448592503697981688782652297297277079736508164805831459847318748821103794744570332163018109903223211428324274319113375615993139362231079938382046507249340896843828581789856351283
 
148757362201947503107350056672229226015846526670066439700592774879557900230840629657269570465529206476597033680891372798894319849683448592503697981688782652297297277079736508164805831459847318748821103794744570332163018109903223211428324274319113375615993139362231079938382046507249340896843828581789856714019

148757362201947503107350056672229226015846526670066439700592774879557900230840629657269570465529206476597033680891372798894319849683448592503697981688782652297297277079736508164805831459847318748821103794744570332163018109903223211428324274319113375615993139362231079938382046507249340896843828581789859728239

148757362201947503107350056672229226015846526670066439700592774879557900230840629657269570465529206476597033680891372798894319849683448592503697981688782652297297277079736508164805831459847318748821103794744570332163018109903223211428324274319113375615993139362231079938382046507249340896843828581789859801019

171050948217267985673436464661659295399250022438505679154384395855169504304692006719499500515962744962166121514204840502682644185949107664427757974606706183917926195232484819082843189438596224733882477303185478371183408054236233026031072171840648622216400655791611595902476601403117316676079943273588450078823

171050948217267985673436464661659295399250022438505679154384395855169504304692006719499500515962744962166121514204840502682644185949107664427757974606706183917926195232484819082843189438596224733882477303185478371183408054236233026031072171840648622216400655791611595902476601403117316676079943273588450196183

171050948217267985673436464661659295399250022438505679154384395855169504304692006719499500515962744962166121514204840502682644185949107664427757974606706183917926195232484819082843189438596224733882477303185478371183408054236233026031072171840648622216400655791611595902476601403117316676079943273588451879867

172995140565004716223251173179587368013743810348742732185154436072499697094058486203981224807130120428602455987779848226007562591515631828603480639245218673811592117300197954957487164919194991946812362886425360148736764108748693333982655118403291835063746524836780814704300732233146047676283200064645108962583

172995140565004716223251173179587368013743810348742732185154436072499697094058486203981224807130120428602455987779848226007562591515631828603480639245218673811592117300197954957487164919194991946812362886425360148736764108748693333982655118403291835063746524836780814704300732233146047676283200064645111589323

172995140565004716223251173179587368013743810348742732185154436072499697094058486203981224807130120428602455987779848226007562591515631828603480639245218673811592117300197954957487164919194991946812362886425360148736764108748693333982655118403291835063746524836780814704300732233146047676283200064645111835839

172995140565004716223251173179587368013743810348742732185154436072499697094058486203981224807130120428602455987779848226007562591515631828603480639245218673811592117300197954957487164919194991946812362886425360148736764108748693333982655118403291835063746524836780814704300732233146047676283200064645112131423

172995140565004716223251173179587368013743810348742732185154436072499697094058486203981224807130120428602455987779848226007562591515631828603480639245218673811592117300197954957487164919194991946812362886425360148736764108748693333982655118403291835063746524836780814704300732233146047676283200064645112476843

172995140565004716223251173179587368013743810348742732185154436072499697094058486203981224807130120428602455987779848226007562591515631828603480639245218673811592117300197954957487164919194991946812362886425360148736764108748693333982655118403291835063746524836780814704300732233146047676283200064645112921323

172995140565004716223251173179587368013743810348742732185154436072499697094058486203981224807130120428602455987779848226007562591515631828603480639245218673811592117300197954957487164919194991946812362886425360148736764108748693333982655118403291835063746524836780814704300732233146047676283200064645112941687

94151763009122605199016046651212124826776428399875868337139174973411137492045166520124166776862436148366239370758238172290409368422703069135426261530234619164046611105339201384911749696986955053718391402729253242954270262493136526039898838280505289291728617563351299061826021401294993431392010748869152068839

;; ------------------------------------------
;; 3072-bit primes
3831312298414591100618585476831656081302761106445333367964445766101605673062226600081798851596800064959373358447986085212005152872491415633440971408310613696416816247131251191127605769187849632722625692595830232912120509411459227561219422278588388521279190819787228640437741365583664399535445890926433594017171015279994876446437819329266951171495721820598600803760517032910294611120426233980568547605244805692942542173452077092113363027552652352478710408874217449160078586013212918771714470031143005776430786677042471224235686920661387334363033446494987716085736076096310420090635775820390682772337164190737858010311492171925311511494388679285585265392735735001153369804939762264859453754474981785662042445364307068663290064088038175751118437060927313568593020052845029608309540759305204515401915036636381115496655888777888350958428841118551928804350704193370950059587452549447387500168231728657073005226795752366621721650043
 
3831312298414591100618585476831656081302761106445333367964445766101605673062226600081798851596800064959373358447986085212005152872491415633440971408310613696416816247131251191127605769187849632722625692595830232912120509411459227561219422278588388521279190819787228640437741365583664399535445890926433594017171015279994876446437819329266951171495721820598600803760517032910294611120426233980568547605244805692942542173452077092113363027552652352478710408874217449160078586013212918771714470031143005776430786677042471224235686920661387334363033446494987716085736076096310420090635775820390682772337164190737858010311492171925311511494388679285585265392735735001153369804939762264859453754474981785662042445364307068663290064088038175751118437060927313568593020052845029608309540759305204515401915036636381115496655888777888350958428841118551928804350704193370950059587452549447387500168231728657073005226795752366621722201983


4958785161367786818650506991217893560732160987155560166147355256318343730672007000617972370099971962494700856552987951937218247097059454941629097569639188036827211147105738076734511317020078487276286491358372632084332882695850067691398348189906787233169219752059424030467571339174639350733762588153818101491313128431544377463490330085235988821840800868743767765574584051564101839230517392257253335131309484284694143823340149541779335482773415887622206258688531561916037338908636837083115429203108131090935827916738395997365880322515121312964782143228810034285376087076317654664015150046265987030969619227677703418063968963098558420966734477221970070843218349274881138321331257168869525821381696480724905193809829613249838623332872950546090941864063816507225702124570173612604409545843018398456301621339452868044785522603462621441423561331069806338876113287105372571110488493829754039066151606455764564313406778878957833765827

|#

(defun make-2q+1-prime (kbits &optional (mr-iters 50))
  ;; If P = 2*Q+1, for Q prime, and all higher primes are 6*k+/-1, then
  ;;   if Q = 6*k-1 then P = 12*k-1
  ;;   if Q = 6*k+1 then P = 12*k+3, but that is divisible by 3, and so cannot be.
  ;; Therefore we want to look only for Q = 6*k-1, Q prime, and P = 2*Q+1 prime
  (declare (fixnum kbits mr-iters))
  (let* ((lower (1+ (2^ (- kbits 2))))
         (upper (1- (2^ (1- kbits))))
         (niter 0)
         (range kbits))
    (declare (integer lower upper)
             (fixnum niter range))
    
    ;; Since fundamental theorem states that pi(n) ~ n/ln(n),
    ;; or density of primes is inversely proportional to number of decimal digits,
    ;; on average about ln(k)/2 trials will be needed

    ;; If P = 2*Q+1, for Q prime, and all higher primes are 6*k+/-1, then
    ;;   if P = 6*k-1 = 2*Q+1 ==> Q = 3*k-1, and Q prime
    ;;   if P = 6*k+1 = 2*Q+1 ==> Q = 3*k, so Q can't be prime
    ;; Therefore, examine only the candidates q = 3*k-1.

    (labels ((test (n)
               (declare (integer n))
               (and (is-prime? n mr-iters)
                    (let ((p (1+ (ash n 1))))
                      (and (is-prime? p mr-iters)
                           p)))))

      (loop for p =
            (let* ((x  (2^ (- kbits 2)))
                   (y  (logior x (mt-random x)))
                   (r  (mod (- 5 y) 6))
                   (n  (+ y r)))
              (declare (integer n x y)
                       (fixnum r))
              (print n)
              (or
               (um:nlet-tail iter> ((n  n)
                                    (ix 0))
                 (declare (integer n)
                          (fixnum ix))
                 (when (< ix range)
                   (incf niter)
                   (when (< n upper)
                     (um:if-let (p (test n))
                         p
                       (iter> (+ n 6) (1+ ix))) )))

               (um:nlet-tail iter< ((n (- n 6))
                                    (ix 0))
                 (declare (integer n)
                          (fixnum ix))
                 (when (< ix range)
                   (incf niter)
                   (when (> n lower)
                     (um:if-let (p (test n))
                         p
                       (iter< (- n 6) (1+ ix)) ))))))
              when p do (format t "~&niter = ~A" niter)
              when p return p) )))

;; -------------------------------------------------------------------

(declaim (inline sqr big-log pdens))

(defun sqr (n)
  (declare (integer n))
  (* n n))

(defun big-log (n)
  ;; log for BigNums
  (declare (integer n))
  (* (integer-length n) #.(log 2)))

(defun pdens (n)
  (declare (integer n))
  ;; approx local density of primes near N
  ;; from Bertrand's postulate
  (/ (big-log n)))


<<<<<<< HEAD
;;; FIXME:  The package RCH package is not available under a naieve use of llpro-7.1 to compile
#+(and lispworks (not lispworks7.1))
=======
#+(AND :COM.RAL :LISPWORKS)
>>>>>>> 0015d1f6
(defun sieve-2q+1 (nbits &optional (mr-iters 50))
  ;; If P = 2*Q+1, for Q prime, and all higher primes are 6*k+/-1, then
  ;;   if Q = 6*k-1 then P = 12*k-1
  ;;   if Q = 6*k+1 then P = 12*k+3, but that is divisible by 3, and so cannot be.
  ;; Therefore we want to look only for Q = 6*k-1, Q prime, and P = 2*Q+1 prime
  (declare (fixnum nbits mr-iters))
  (let* ((tbits 18) ;; big enough to search 1.5M candidates
         (ns    (2^ tbits))
         (arr   (make-array ns
                            :element-type    'bit
                            :initial-element 0)))
    (declare (fixnum ns tbits)
             ((array bit (*)) arr))
    
    (um:nlet-tail iter ()
      (let* ((base  (random-between (2^ (- nbits 2))
                                    (2^ (- nbits 1))))
             (lower (+ base (- 5 (mod base 6)))))
        (declare (integer base lower))

        (fill arr 0)
         
        ;; We have lower = -1 mod 6 = 5 mod 6, or lower = 6*m-1
        ;; each bit in arr represents (lower + 6*k) = (6*(k+m)-1)
        ;; First mark the ones that are known composite numbers from our *primes* table.
        
        ;; (print "Filling bit array")
        (dolist (p (cddr *primes*))
          (declare (fixnum p))
          (do ((offs (the fixnum
                          (let ((h (mod 6 p)))
                            (declare (fixnum h))
                            (mod (- (* (mod lower p) (inv-mod h p))) p)))
                     (the fixnum (+ offs p))))
              ((>= offs ns))
            (declare (fixnum offs))
            (setf (aref arr offs) 1)))
        ;; (print arr)
        (format t "~&~D Potential Primes"
                (count-if #'zerop arr))
        
        ;; Now scan for possible primes -- not marked composite
        ;; Form q = (lower + 6*k) and test for q prime, then test for p = 2*q+1 prime
        ;; we start out with q mod 6 = 5, and every bit represents an additional increment of 6
        ;; p will therefore always be of the form p mod 12 = 11.
        ;; (print "Scanning for primes")
        (labels ((scan (grpix)
                   (declare (fixnum grpix))
                   (let* ((wd     (truncate ns 4))
                          (kstart (* grpix wd))
                          (kstop  (+ kstart wd)))
                     (declare (fixnum wd kstart kstop))
                     (do ((k  kstart  (1+ k)))
                         ((or (>= k kstop)
                              (and (zerop (aref arr k))
                                   (let* ((q (+ lower (* 6 k)))
                                          (p (+ 1 q q)))
                                     (declare (integer p q))
                                     (and (is-prime? q mr-iters)
                                          (is-prime? p mr-iters)
                                          (return p)))
                                   )))
                       ;; this *could* return nil, but unlikely
                       (declare (fixnum k))
                       ))))

          ;; launch 4 in parallel, take first one to answer
          (let ((ans nil))
            (handler-case
                (rch:sync
                 (rch:wrap-timeout 300 ;; give up after 5 mins
                  (rch:wrap
                   (rch:choose (rch:execevt #'scan 0)
                               (rch:execevt #'scan 1)
                               (rch:execevt #'scan 2)
                               (rch:execevt #'scan 3))
                   (lambda (p)
                     ;; if we found one... (i.e., not nil)
                     (and p
                          (setf ans p))))
                  ))
              (rch:timeout ()))
            (or ans
                (iter))) ;; try a different field section
            )))
    ))

(defun find-primitive-root (n)
  (declare (integer n))
  (let* ((factors (factors-of (1- n))))
    (loop for k of-type integer from 2 do
          (when (test-primitive-root n factors k)
            (return k)))
    ))

#|
(rch:select (rch:execEvt #'generate-safe-prime 512)
            (rch:execEvt #'generate-safe-prime 512))
|#

(defun collect-safe-primes (nprimes nbits &optional (mr-iters 50))
  (declare (fixnum nprimes nbits mr-iters))
  (um:nlet-tail iter ((primes nil))
    (if (>= (length primes) nprimes)
        primes
      (iter (append (sieve-2q+1 nbits mr-iters) primes))
      )))

;; ----------------------------------------

(defun decompose (n)
  ;; decompose a number n into a collection of prime factors:
  ;; n = (* factors (1+ (* factors (1+ (* factors ....)))))
  (declare (integer n))
  (multiple-value-bind (factors residue) 
      (factors-of n)
    (labels ((expt-form (factor)
               (if (= 1 (cdr factor))
                   (car factor)
                 (expt (car factor) (cdr factor)))))
      (cond (residue
             (if factors
                 `(* ;; ,@(mapcar #'expt-form factors)
                     ,(reduce #'* (mapcar #'expt-form factors))
                     (1+ ,(decompose (1- residue))))
               `(1+ ,(decompose (1- residue)))))
            ((> (length factors) 1)
             ;; `(* ,@(mapcar #'expt-form factors))
             (reduce #'* (mapcar #'expt-form factors)))
            (factors (expt-form (car factors))) ))))


;; ----------------------------------------------------------------
;; FFT in finite field...

(defun evens (a)
  (when a
    (cons (car a) (odds (cdr a)))))

(defun odds (a)
  (when a
    (evens (cdr a))))

(defun fft (k a w m)
  ;; k is a power of 2
  ;; a is a sequence of length k
  ;; w is k'th root of unity in the field
  ;; m is mod base of field
  ;;
  ;; there is a 2^r root of unity in a field Zm (m prime)
  ;; if m = 1 + c*2^r
  ;;
  (if (= 1 k)
      a
    (let* ((k/2  (ash k -1))
           (w^2  (mult-mod w w m))
           (b    (fft k/2 (evens a) w^2 m))
           (c    (fft k/2 (odds  a) w^2 m))
           (sums (loop for bi in b
                       for ci in c
                       for wi = 1 then (mult-mod wi w m)
                       collect
                       (add-mod bi
                            (mult-mod wi ci m)
                            m)))
           (diffs (loop for bi in b
                        for ci in c
                        for wi = 1 then (mult-mod wi w m)
                        collect
                        (sub-mod bi
                                 (mult-mod wi ci m)
                                 m))))
      (append sums diffs))
    ))

(defun ifft (k a w m)
  (fft k
       (mapcar (um:rcurry 'mult-mod (inv-mod k m) m) a)
       (inv-mod w m)
       m))

(defun find-fft-prime (n)
  ;; find a prime of the form c*2^n+1
  (let* ((2^n  (expt 2 n)))
    (um:nlet-tail iter ((c 1))
      (when (< c 100)
        (let* ((p (1+ (* c 2^n))))
          (if (is-prime? p)
              p
            (iter (1+ c))))) )))

(defun shuffle (x)
  ;; bit reversal addressing shuffle - idempotent
  (if (cdr x)
      (let* ((a (evens x))
             (b (odds  x)))
        (append (shuffle a) (shuffle b)))
    ;; else
    x))

;; e.g., for n = 24, 16 M pt FFT: mod base m = 167772161, w = 2,
;;  w^(2^24) = 1.
;; w^(2^n) != 1 for all n < 24.
;;
;; then for n = 10, 1024 pt FFT
;;   m = same base 167772161
;;   w = 2^(24-10) mod m = 37665517

#|
(defvar *p20s* nil)
|#

(defun chkroot (n r b)
  (let ((pwr (2^ n)))
    (and (= 1 (expt-mod r pwr b))
         (um:nlet-tail iter ((pwr pwr))
           (if (> pwr 2)
               (let ((pwr/2 (ash pwr -1)))
                 (unless (= 1 (expt-mod r pwr/2 b))
                   (iter pwr/2)))
             r))
         )))

(defun try-find-field-for-fft (nbits)
  (format t "~%Trying ~A bits" nbits)
  (let* ((b   (find-fft-prime nbits))
         (xs  (when b
                (um:nlet-tail iter ((ix 2))
                  (when (< ix 1000)
                    (if (chkroot nbits ix b)
                        ix
                      (iter (1+ ix)))) ))))
    (when b
      (list (1- (integer-length b)) b xs))))

(defun find-field-for-fft (nbits &optional (ntries 100))
  (um:nlet-tail iter ((n 0)
                      (nbits nbits))
    (when (< n ntries)
      (let ((f (try-find-field-for-fft nbits)))
        (if f
            f
          (iter (1+ n) (1+ nbits))))
      )))

;; -----------------------------------------------------------------------------
;;

(defun make-lagrange-interpolator (m shares)
  (labels ((lprod (x xs)
             (reduce (lambda (prod x2)
                       (mult-mod prod (sub-mod x x2 m) m))
                     xs
                     :initial-value 1)))
    (lambda (x0)
      (labels ((term (sum share)
                 (destructuring-bind (x y) share
                   (let ((xs (mapcar 'car (remove share shares))))
                     (add-mod sum
                              (mult-mod y
                                        (div-mod (lprod x0 xs)
                                                 (lprod x xs)
                                                 m)
                                        m)
                              m) ))) )
        (reduce #'term shares
                :initial-value 0))) ))

(defun solve-lagrange (m x0 &rest shares)
  (let ((fn (make-lagrange-interpolator m shares)))
    (funcall fn x0)))

;; -----------------------------------------------------------------------------<|MERGE_RESOLUTION|>--- conflicted
+++ resolved
@@ -1082,12 +1082,7 @@
         (declare (integer p q))
       )))
 
-<<<<<<< HEAD
-;;; FIXME:  The package RCH package is not available under a naieve use of llpro-7.1 to compile
-#+(and lispworks (not lispworks7.1))
-=======
 #+(AND :COM.RAL :LISPWORKS)
->>>>>>> 0015d1f6
 (defun par-gen-safe-prime (nbits)
   (declare (fixnum nbits))
   (rch:select ((rch:execEvt #'generate-safe-prime nbits)
@@ -1282,12 +1277,7 @@
                                     (iter (+ p incr) (1+ ct))))
                     (t nil)) )) )) )
 
-<<<<<<< HEAD
-;;; FIXME:  The package RCH package is not available under a naieve use of llpro-7.1 to compile
-#+(and lispworks (not lispworks7.1))
-=======
 #+(AND :COM.RAL :LISPWORKS)
->>>>>>> 0015d1f6
 (defun par-try (npar timeout fn &rest args)
   (declare (fixnum npar)
            (real timeout))
@@ -1490,12 +1480,7 @@
   (/ (big-log n)))
 
 
-<<<<<<< HEAD
-;;; FIXME:  The package RCH package is not available under a naieve use of llpro-7.1 to compile
-#+(and lispworks (not lispworks7.1))
-=======
 #+(AND :COM.RAL :LISPWORKS)
->>>>>>> 0015d1f6
 (defun sieve-2q+1 (nbits &optional (mr-iters 50))
   ;; If P = 2*Q+1, for Q prime, and all higher primes are 6*k+/-1, then
   ;;   if Q = 6*k-1 then P = 12*k-1
