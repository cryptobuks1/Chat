;;; gossip.lisp

;;; More realistic gossip protocol.
;;; Minimal changes to use actor concurrency model. As far as the actors are concerned,
;;;  we're just sending messages of type :gossip, regardless of whether they're solicitations,
;;;  replies, or timeouts.
;;; Gossip messages are simply sent as payload of a lower-level actor message.
;;; No more process-run-function because actors take care of that.
;;; No need for locks to access node data structures because they're always accessed from an actor's single thread.

;;;; TODO:
;;;; Change things such that when forward? is an integer, if a node gets an active ignore back from
;;;;  neighbor X, it should pick another neighbor if it has more available.

;;;; NOTES: "Upstream" means "back to the solicitor: the node that sent me a solicitation in the first place"

(in-package :gossip)

(defparameter *default-uid-style* :short ":short or :long. :short is shorter; :long is more comparable with other emotiq code")
(defparameter *max-message-age* 30 "Messages older than this number of seconds will be ignored")
(defparameter *max-seconds-to-wait* 10 "Max seconds to wait for all replies to come in")

;;;; DEPRECATE
(defparameter *use-all-neighbors* 1 "True to broadcast to all neighbors; nil for none (no forwarding).
                                       Can be an integer to pick up to n neighbors.")
;;;; DEPRECATE
(defparameter *active-ignores* t "True to reply to sender when we're ignoring a message from that sender.")
(defparameter *nominal-gossip-port* 65002 "Nominal gossip network port to be used. We may increment this *max-server-tries* times
   in an effort to find an unused local port")
(defparameter *max-server-tries* 4 "How many times we can try finding an unused local server port before we give up. 1 to only try once.")
(defvar *actual-udp-gossip-port* nil "Local gossip UDP network port actually in use")
(defvar *actual-tcp-gossip-port* nil "Local gossip TCP network port actually in use")
(defvar *udp-gossip-socket* nil "Local passive UDP gossip socket, if any")
(defvar *tcp-gossip-socket* nil "Local passive TCP gossip socket, if any")
(defparameter *max-server-tries* 4 "How many times we can try finding an unused local server port before we give up. 1 to only try once.")
(defparameter *shutting-down*     nil "True to shut down gossip-server")
(defparameter *shutdown-msg* (make-array 8 :element-type '(UNSIGNED-BYTE 8) :initial-contents #(115 104 117 116 100 111 119 110)) "shutdown")
(defun shutdown-msg-len () (length *shutdown-msg*))
(defvar *udp-proxy-table* (make-hash-table) "Hash table of all UDP proxies on this machine")
(defvar *tcp-proxy-table* (make-hash-table) "Hash table of all TCP proxies on this machine")

(defvar *tcp-gossip-server-name* "TCP Gossip Server")
(defvar *udp-gossip-server-name* "UDP Gossip Server")

(defvar *debug* 4 "True to log debugging information while handling gossip requests. Larger values log more messages.")

(defun debug-level (&optional level)
  (when *debug*
    (if (numberp *debug*)
      (if (numberp level)
        (>= *debug* level)
        t)
      t)))

; Typical cases:
; Case 1: *use-all-neighbors* = true and *active-ignores* = nil. The total-coverage (neighborcast) case.
; Case 2: *use-all-neighbors* = 1 and *active-ignores* = true. The more common gossip case.
; Case 3: *use-all-neighbors* = true and *active-ignores* = true. More messages than necessary. NOW A FORBIDDEN CASE.
; Case 4: *use-all-neighbors* = 1 and *active-ignores* = false. Lots of timeouts. Poor results. NOW A FORBIDDEN CASE.

;;; DEPRECATE. Use forward? slot on messages for this now.
(defun set-protocol-style (kind &optional (n 1))
  "Set style of protocol.
   :gossip style to pick one neighbor at random to send solicitations to.
      There's no guarantee this will reach all nodes. But it's quicker and more realistic.
   :neighborcast   style to send solicitations to all neighbors. More likely to reach all nodes but replies may be slower.
   Neither style should result in timeouts of a node waiting forever for a response from a neighbor."
  (case kind
    (:gossip (setf *use-all-neighbors* n
                   *active-ignores* t))  ; must be true when *use-all-neighbors* is nil. Otherwise there will be timeouts.
    (:neighborcast  (setf *use-all-neighbors* t
                   *active-ignores* nil)))
  kind)

(defun get-protocol-style ()
  "Get style of protocol. See set-protocol-style."
  (cond ((and (null *use-all-neighbors*)
              *active-ignores*)
         :noforward) ; use 0 neighbors means "no forward" which is generally counterproductive except during bootstrapping
        ((and (integerp *use-all-neighbors*)
              *active-ignores*)
         (if (zerop *use-all-neighbors*)
             (values :noforward)
             (values :gossip *use-all-neighbors*)))
        ((and (eql t *use-all-neighbors*)
              (null *active-ignores*))
         :neighborcast)
        (t :unknown)))
             
; (set-protocol-style :neighborcast) ; you should expect 100% correct responses most of the time in this mode
; (set-protocol-style :gossip)       ; you should expect 100% correct responses very rarely in this mode

#|
Discussion: :gossip style is more realistic for "loose" networks where nodes don't know much about their neighbors.
:neighborcast style is better after :gossip style has been used to discover the graph topology and agreements about collaboration
are in place between nodes.
|#

(defparameter *gossip-absorb-errors* t "True for normal use; nil for debugging")
(defvar *last-uid* 0 "Simple counter for making UIDs. Only used for :short style UIDs.")
(defparameter *log-filter* t "t to log all messages; nil to log none")
(defparameter *delay-interim-replies* t "True to delay interim replies.
  Should be true, especially on larger networks. Reduces unnecessary interim-replies while still ensuring
  some partial information is propagating in case of node failures.")

;;; Should move these to mpcompat
(defun all-processes ()
  #+Allegro   mp:*all-processes*
  #+LispWorks (mp:list-all-processes)
  #+CCL       (ccl:all-processes)
  #-(or Allegro LispWorks CCL)
  (warn "No implementation of ALL-PROCESSES for this system.")
  )

(defun process-name (process)
  #+Allegro                (mp:process-name process)
  #+LispWorks              (mp:process-name process)
  #+CCL                    (ccl:process-name process)
  #-(or Allegro LispWorks CCL)
  (warn "No implementation of PROCESS-NAME for this system."))

(defun process-kill (process)
  #+Allegro                (mp:process-kill process)
  #+LispWorks              (mp:process-terminate process)
  #+CCL                    (ccl:process-kill process)
  #-(or Allegro LispWorks CCL)
  (warn "No implementation of PROCESS-KILL for this system."))

(defun make-uid-mapper ()
  "Returns a table that maps UIDs to objects"
  (kvs:make-store ':hashtable :test 'equal))

#+LISPWORKS
(hcl:defglobal-variable *nodes* (make-uid-mapper) "Table for mapping node UIDs to nodes known by local machine")
#+CCL
(ccl:defglobal *nodes* (make-uid-mapper) "Table for mapping node UIDs to nodes known by local machine")

(defun log-exclude (&rest strings)
  "Prevent log messages whose logcmd contains any of the given strings. Case-insensitive."
 (lambda (logcmd)
   (let ((logcmdname (symbol-name logcmd)))
     (notany (lambda (x) (search x logcmdname :test #'char-equal)) strings))))

(defun log-include (&rest strings)
  "Allow log messages whose logcmd contains any of the given strings. Case-insensitive."
 (lambda (logcmd)
   (let ((logcmdname (symbol-name logcmd)))
     (some (lambda (x) (search x logcmdname :test #'char-equal)) strings))))

;; Ex: Don't log any messages that contain "WAIT" or "ACCEPT"
;; (setf *log-filter* (log-exclude "WAIT" "ACCEPT" "IGNORE"))

;; Ex: Don't log any messages that contain "COALESCE"
;; (setf *log-filter* (log-exclude "COALESCE"))

;; Ex: Include only :FINALREPLY messages
;; (setf *log-filter* (log-include "FINALREPLY"))

;; Ex: Don't include SIR messages
;; (setf *log-filter* (log-exclude "SIR"))

(defun aws-p ()
  "Returns true if we're running on an AWS EC2 instance.
   Always runs quickly."
  ; https://serverfault.com/questions/462903/how-to-know-if-a-machine-is-an-ec2-instance
  (and (probe-file "/sys/hypervisor/uuid")
       (with-open-file (s "/sys/hypervisor/uuid")
         (let ((line (read-line s nil nil nil)))
           (and line
                (> (length line) 3)
                (equalp "ec2" (subseq line 0 3)))))))

(defun eripa-via-network-lookup ()
  "Returns ERIPA for current process via http lookup at external site"
  (let ((dq (with-output-to-string (s)
              (cond ((aws-p)
                     (http-fetch "http://169.254.169.254/latest/meta-data/public-ipv4" s))
                    (t (http-fetch "http://api.ipify.org/" s))))))
    (when (and (stringp dq)
               (> (length dq) 0))
      (values (usocket::host-to-hbo dq)
              dq))))

(defun externally-routable-ip-address ()
  "Returns ERIPA for current process"
  ; add mechanisms to get this from command-line args or environment variables which should take precedence
  ;   over network lookup
  (eripa-via-network-lookup))

(defparameter *eripa* nil "Cached EXTERNALLY-ROUTABLE-IP-ADDRESS")

(defun eripa ()
  "Return externally-routable ip address of this machine. This is the primary user function.
   Caches result for quick repeated use."
  (or *eripa*
      (setf *eripa* (externally-routable-ip-address))))

(defun encode-uid (machine-id process-id numeric-id)
  (logior (ash machine-id 48)
          (ash process-id 32)
          numeric-id))

(defun generate-new-monotonic-id ()
  (incf *last-uid*))

#+LISPWORKS
(progn
  (fli:define-c-typedef pid_t :int)
  (fli:define-foreign-function getpid ()
    :result-type pid_t))

; Somewhat shorter than the longer uuid version, (80 bits vs. 128) and more useful for simulating with
;   two processes on the same machine because it uses PID as part of the ID. Should still work
;   fine even in real (not simulated) systems.
(defun short-uid ()
  (encode-uid (logand #xFFFFFFFF (eripa)) ; 32 bits
              (logand #xFFFF #+OPENMCL (ccl::getpid) #+LISPWORKS (getpid)) ; 16 bits
              (logand #xFFFFFFFF (generate-new-monotonic-id)))) ; 32 bits

(defun long-uid ()
  (uuid::uuid-to-integer (uuid::make-v1-uuid)))

(defun new-uid (&optional (style *default-uid-style*))
  "Generate a new UID of the given style"
  (case style
    (:long  (long-uid))
    (:short (short-uid))))
                   
(defun uid? (thing)
  (integerp thing))

(defclass uid-mixin ()
  ((uid :initarg :uid :initform (new-uid) :reader uid
        :documentation "Unique ID. These are assumed to become larger over time and not be random: They
         are used in discriminating later messages from earlier ones.")))

(defmethod print-object ((thing uid-mixin) stream)
   (with-slots (uid) thing
       (print-unreadable-object (thing stream :type t :identity t)
          (when uid (princ uid stream)))))

;;; Should add this to actors.
(defun ac::send-self (&rest msg)
  "Different from self-call. This one just adds the message to the end of my own mailbox,
   rather than executing it immediately. It's guaranteed to be found before (current-actor)
   finishes executing, but if there are any messages ahead of it, they'll be executed first."
  (uiop:if-let (self (ac:current-actor))
    (let ((mbox (ac::actor-mailbox self)))
      (ac::deposit-message mbox msg))))

;;; Should move these to mpcompat
(defun all-processes ()
  #+Allegro   mp:*all-processes*
  #+LispWorks (mp:list-all-processes)
  #+CCL       (ccl:all-processes)
  #-(or Allegro LispWorks CCL)
  (warn "No implementation of ALL-PROCESSES for this system.")
  )

(defun process-name (process)
  #+Allegro                (mp:process-name process)
  #+LispWorks              (mp:process-name process)
  #+CCL                    (ccl:process-name process)
  #-(or Allegro LispWorks CCL)
  (warn "No implementation of PROCESS-NAME for this system."))

(defun process-kill (process)
  #+Allegro                (mp:process-kill process)
  #+LispWorks              (mp:process-terminate process)
  #+CCL                    (ccl:process-kill process)
  #-(or Allegro LispWorks CCL)
  (warn "No implementation of PROCESS-KILL for this system."))

(defun find-process (name)
  "Returns a process with given name, if any."
  (find-if (lambda (process) (ignore-errors (string-equal name (subseq (process-name process) 0 (length name))))) (all-processes)))

(defclass gossip-message-mixin (uid-mixin)
  ((timestamp :initarg :timestamp :initform (get-universal-time) :accessor timestamp
              :documentation "Timestamp of message origination")
   (hopcount :initarg :hopcount :initform 0 :accessor hopcount
             :documentation "Number of hops this message has traversed.")
   (forward? :initarg :forward? :initform *use-all-neighbors* :accessor forward?
             :documentation "Normally true, which means this message should be forwarded to neighbors
             of the one that originally received it. If nil, it means never forward. In that case, if a reply is expected,
             just reply immediately.
             It can be an integer n, which means to forward to up to n random neighbors. (This is traditional
             gossip protocol.)
             It can also simply be T, which means to forward to all neighbors. (This is neighborcast protocol.)")
   (kind :initarg :kind :initform nil :accessor kind
         :documentation "The verb of the message, indicating what action to take.")
   (args :initarg :args :initform nil :accessor args
         :documentation "Payload of the message. Arguments to kind.")))

(defmethod neighborcast? ((msg gossip-message-mixin))
  "True if message is requesting neighborcast protocol"
  (eql t (forward? msg)))

(defgeneric copy-message (msg)
  (:documentation "Copies a message object verbatim. Mainly for simulation mode
          where messages are shared, in which case in order to increase hopcount,
          the message needs to be copied."))

(defmethod copy-message ((msg gossip-message-mixin))
  (let ((new-msg (make-instance (class-of msg)
                   :uid (uid msg)
                   :timestamp (timestamp msg)
                   :hopcount (hopcount msg)
                   :forward (forward? msg)
                   :kind (kind msg)
                   :args (args msg))))
    new-msg))

(defclass solicitation (gossip-message-mixin)
  ((reply-to :initarg :reply-to :initform nil :accessor reply-to
             :documentation "Nil for no reply expected. :UPSTREAM or :GOSSIP or :NEIGHBORCAST indicate
             replies should happen by one of those mechanisms, or a UID to request a point-to-point reply to
             a specific node.")))

(defmethod copy-message :around ((msg solicitation))
  (let ((new-msg (call-next-method)))
    (setf (reply-to new-msg) (reply-to msg))
    new-msg))

(defun make-solicitation (&rest args)
  (apply 'make-instance 'solicitation args))


(defclass solicitation-uid-mixin ()
  ((solicitation-uid :initarg :solicitation-uid :initform nil :accessor solicitation-uid
                     :documentation "UID of solicitation message that elicited this reply.")))

; Note: If you change a message before forwarding it, you need to create a new
;   message with a new UID. (Replies can often be changed as they percolate backwards;
;   they need new UIDs so that a node that has seen one set of information won't
;   automatically ignore it.)
(defclass reply (gossip-message-mixin solicitation-uid-mixin)
  ()
  (:documentation "Reply message. Used to reply to solicitations that need a reply.
     It is common and expected to receive multiple replies matching a given solicitation-uid.
     Most replies are 'inverse broadcasts' in that they have many sources that funnel
     back to one ultimate receiver -- the originator of the solicitation. However,
     a few replies (e.g. to sound-off) are full broadcasts unto themselves."))

(defclass interim-reply (reply)
  ()
  (:documentation "Interim replies engender a forwarded interim reply immediately to coalesce
    all available data. A later interim reply (or a final reply) from node X for solicitation Y will override
    an earlier interim reply. 'Later' here means the reply itself has a UID that's larger than the 'older'
    one."))

(defun make-interim-reply (&rest args)
  (apply 'make-instance 'interim-reply args))

(defclass final-reply (reply)
  ()
  (:documentation "Final replies engender a forwarded final reply from node X iff all other replies node X
    is expecting have also been received and are final replies. Furthermore, all reply-expectation structures
    must be cleaned up in this event.
    Otherwise a final reply to node X just engenders another interim reply upstream from node X."))

(defun make-final-reply (&rest args)
  (apply 'make-instance 'final-reply args))

(defclass timeout (gossip-message-mixin solicitation-uid-mixin)
  ()
  (:documentation "Used only for special timeout messages. In this case, solicitation-uid field
    is used to indicate which solicitation should be timed out at the receiver of this message."))

(defun make-timeout (&rest args)
  (let ((timeout (apply 'make-instance 'timeout args)))
    (when (null (solicitation-uid timeout)) (error "No solicitation-uid on timeout"))
    timeout))

(defmethod copy-message :around ((msg reply))
  (let ((new-msg (call-next-method)))
    (setf (solicitation-uid new-msg) (solicitation-uid msg))
    new-msg))

(defmethod copy-message :around ((msg timeout))
  (let ((new-msg (call-next-method)))
    (setf (solicitation-uid new-msg) (solicitation-uid msg))
    new-msg))

(defclass gossip-mixin (uid-mixin)
  ((address :initarg :address :initform (eripa) :accessor address
            :documentation "Network address (e.g. IP) of node.")
   (logfn :initarg :logfn :initform 'default-logging-function :accessor logfn
          :documentation "If non-nil, assumed to be a function called with every
              message seen to log it.")))
   
(defclass gossip-actor (ac:actor)
  ((node :initarg :node :initform nil :accessor node
         :documentation "The gossip-node on behalf of which this actor works")))

#+OBSOLETE
(defclass gossip-network-actor (ac:actor)
  ((node :initarg :node :initform nil :accessor node
         :documentation "The gossip-node on behalf of which this actor works.
         Should only be attached to proxy-gossip-nodes.")))

(defclass actor-mixin ()
  ((actor :initarg :actor :initform nil :accessor actor
          :documentation "Actor for this node")))

(defclass gossip-node (gossip-mixin actor-mixin)
  ((message-cache :initarg :message-cache :initform (make-uid-mapper) :accessor message-cache
                  :documentation "Cache of seen messages. Table mapping UID of message to UID of upstream sender.
                  Used to ensure identical messages are not acted on twice, and to determine where
                  replies to a message should be sent.")
   (repliers-expected :initarg :repliers-expected :initform (kvs:make-store ':hashtable :test 'equal)
                      :accessor repliers-expected
                      :documentation "2-level Hash-table mapping a solicitation id to another hashtable of srcuids
                     that I expect to reply to that solicitation. Values in second hashtable are interim replies
                     that have been received from that srcuid for the given solicitation id.
                     Only accessed from this node's actor thread. No locking needed.")
   (reply-cache :initarg :reply-cache :initform (kvs:make-store ':hashtable :test 'equal)
               :accessor reply-cache
               :documentation "Hash-table mapping a solicitation id to some data applicable to THIS node
                  for that solicitation. Only accessed from this node's actor
                  thread. No locking needed. Only used for duration of a solicitation/reply cycle.")
   (local-kvs :initarg :local-kvs :initform (kvs:make-store ':hashtable :test 'equal) :accessor local-kvs
        :documentation "Local persistent key/value store for this node. Put long-lived global state data here.")
   (neighbors :initarg :neighbors :initform nil :accessor neighbors
              :documentation "List of UIDs of direct neighbors of this node. This is the mechanism that establishes
              the connectivity of the node graph.")
   (timers :initarg :timers :initform nil :accessor timers
            :documentation "Table mapping solicitation uids to a timer dealing with replies to that uid.")
   (timeout-handlers :initarg :timeout-handlers :initform nil :accessor timeout-handlers
                     :documentation "Table of functions of 1 arg: timed-out-p that should be
          called to clean up after waiting operations are done. Keyed on solicitation id.
          Timed-out-p is true if a timeout happened. If nil, it means operations completed without
          timing out.")))

(defmethod clear-caches ((node gossip-node))
  "Caches should be cleared in the normal course of events, but this can be used to make sure."
  (kvs:clear-store! (message-cache node))
  (kvs:clear-store! (repliers-expected node))
  (kvs:clear-store! (reply-cache node))
  ; don't clear the local-kvs. That should be persistent.
  )

; We'll use these for real (not simulated on one machine) protocol over the network
(defclass proxy-gossip-node (gossip-mixin actor-mixin)
  ((real-address :initarg :real-address :initform nil :accessor real-address
            :documentation "Real IP address of remote node")
   (real-port :initarg :real-port :initform *nominal-gossip-port* :accessor real-port
              :documentation "Real port of remote node")
   (real-uid :initarg :real-uid :initform nil :accessor real-uid
                  :documentation "UID of the (real) gossip node on the other end.
               This proxy node will also have its own UID just for local lookup purposes,
               but the real-uid is used to route it to the proper node on the remote
               machine."))
  (:documentation "A local [to this process] standin for a real gossip-node located elsewhere.
              All we know about it is its UID and address, which is enough to transmit a message to it."))

(defmethod clear-caches ((node proxy-gossip-node))
  "Caches should be cleared in the normal course of events, but this can be used to make sure."
  )

(defclass tcp-gossip-node (proxy-gossip-node)
  ())

(defclass udp-gossip-node (proxy-gossip-node)
  ())

(defmethod gossip-dispatcher (node &rest actor-msg)
  "Extracts gossip-msg from actor-msg and calls deliver-gossip-msg on it"
  (let ((gossip-cmd (first actor-msg)))
    (ecase gossip-cmd
      (:gossip
       (unless node (error "No node attached to this actor!"))
       (destructuring-bind (srcuid gossip-msg) (cdr actor-msg)
<<<<<<< HEAD
         (deliver-gossip-msg gossip-msg node srcuid)))
      (:echo
       ; we expect node to be nil in this case, but it's actually
       ;   irrelevant. We could just as well use an actor attached to a node
       ;   for echoing if we wanted to.
       (destructuring-bind (srcuid destuid gossip-msg) (cdr actor-msg)
         (send-msg gossip-msg destuid srcuid))))))
=======
         (deliver-gossip-msg gossip-msg node srcuid))))))
>>>>>>> 814bb663

#+OBSOLETE
(defmethod gossip-dispatcher ((node proxy-gossip-node) &rest actor-msg)
  "Extracts gossip-msg from actor-msg and calls deliver-gossip-msg on it"
  (let ((gossip-cmd (first actor-msg)))
    (ecase gossip-cmd
      (:gossip ; no other kinds can go across the net. Unless we have a use for that in future.
       (unless node (error "No node attached to this actor!"))
       (destructuring-bind (srcuid gossip-msg) (cdr actor-msg)
         (transmit-msg gossip-msg node srcuid))))))

(defmethod make-gossip-actor ((node t))
  (make-instance 'gossip-actor
    :node node
    :fn 
    (lambda (&rest msg)
      (apply 'gossip-dispatcher node msg))))

#+OBSOLETE
(defmethod make-gossip-actor ((node null))
  (make-instance 'gossip-actor
    :node node
    :fn 
    (lambda (&rest msg)
      (apply 'gossip-dispatcher node msg))))

#+OBSOLETE
(defmethod make-gossip-actor ((node proxy-gossip-node))
  (make-instance 'gossip-network-actor
    :node node
    :fn 
    (lambda (&rest msg)
      (apply 'gossip-dispatcher node msg))))

<<<<<<< HEAD
(defparameter *echo-actor* nil "An actor whose sole purpose is to bounce messages to other nodes.")

#+OBSOLETE
(defmethod echo-msg ((msg gossip-message-mixin) srcuid)
  "Cause a message to be echoed back to myself.
  An actor can send a message to itself while forcing itself to first yield and
  handle other messages before handling the one herein."
  (unless *echo-actor*
    (setf *echo-actor* (make-gossip-actor nil)))
  (ac:send *echo-actor*
           :echo ; actor-verb
           srcuid  ; source node
           srcuid  ; destuid = srcuid because we're echoing
           msg))

=======
>>>>>>> 814bb663
(defun make-node (&rest args)
  "Makes a new node"
  (let* ((node (apply 'make-instance 'gossip-node args))
         (actor (make-gossip-actor node)))
    (setf (actor node) actor)
    (kvs:relate-unique! *nodes* (uid node) node)
    node))

(defun make-proxy-node (mode &rest args &key proxy-subtable &allow-other-keys)
  "Makes a new proxy node of given mode: :UDP or :TCP"
  (remf args :proxy-subtable)
  (let* ((node (case mode
                 (:tcp (apply 'make-instance 'tcp-gossip-node args))
                 (:udp (apply 'make-instance 'udp-gossip-node args))))
         (actor (make-gossip-actor node)))
    (setf (actor node) actor)
    (kvs:relate-unique! *nodes* (uid node) node)
    (memoize-proxy node proxy-subtable)))

;;;; Graph making routines
(defun make-nodes (numnodes)
  (dotimes (i numnodes)
    (make-node)))

(defun listify-nodes (&optional (nodetable *nodes*))
  (loop for node being each hash-value of nodetable collect node))

(defun random-node (&optional (nodetable *nodes*))
  (let ((len (hash-table-count nodetable)))
    (when (> len 0)
      (let ((num (random len))
            (i 0))
        (maphash (lambda (key value)
                   (declare (ignore key))
                   (if (>= i num)
                       (return-from random-node value)
                       (incf i)))
                 nodetable)))))

(defmethod connect ((node1 gossip-node) (node2 gossip-node))
  "Establish an edge between two nodes. Because every node must know its nearest neighbors,
   we store the edge information twice: Once in each endpoint node."
  (pushnew (uid node1) (neighbors node2))
  (pushnew (uid node2) (neighbors node1)))
  
(defmethod connected? ((node1 gossip-node) (node2 gossip-node))
  (or (member (uid node2) (neighbors node1) :test 'equal)
      ; redundant if we connected the graph correctly in the first place
      (member (uid node1) (neighbors node2) :test 'equal)))

(defun linear-path (nodelist)
  "Create a linear path through the nodes"
  (when (second nodelist)
    (connect (first nodelist) (second nodelist))
    (linear-path (cdr nodelist))))

(defun random-connection (nodelist)
  (let* ((len (length nodelist))
         (node1 (elt nodelist (random len)))
         (node2 (elt nodelist (random len))))
    (if (eq node1 node2)
        (random-connection nodelist)
        (values node1 node2))))

(defun random-new-connection (nodelist)
  (multiple-value-bind (node1 node2) (random-connection nodelist)
    (if (connected? node1 node2)
        (random-new-connection nodelist)
        (values node1 node2))))

(defun add-random-connections (nodelist n)
  "Adds n random edges between pairs in nodelist, where no connection currently exists."
  (dotimes (i n)
    (multiple-value-bind (node1 node2) (random-new-connection nodelist)
      (connect node1 node2))))

;;;; End of Graph making routines

(defun make-graph (numnodes &optional (fraction 0.5))
  "Build a graph with numnodes nodes. Strategy here is to first connect all the nodes in a single
   non-cyclic linear path, then add f*n random edges, where n is the number of nodes."
  (clrhash *nodes*)
  (make-nodes numnodes)
  (let ((nodelist (listify-nodes)))
    ; following guarantees a single connected graph
    (linear-path nodelist)
    ; following --probably-- makes the graph an expander but we'll not try to guarantee that for now
    (add-random-connections nodelist (round (* fraction (length nodelist)))))
  numnodes)

;;;; Graph saving/restoring routines

(defun as-hash-table (test alist)
  "Builds a hash table from an alist"
  (let ((ht (make-hash-table :test test)))
    (dolist (pair alist)
      (setf (gethash (car pair) ht) (cdr pair)))
    ht))

(defmethod readable-value ((me t))
  (let ((*package* (find-package :gossip)))
    (format nil "~S" me)))

(defmethod readable-value ((me symbol))
  (let ((*package* (find-package :gossip)))
    (format nil "'~S" me)))

(defmethod alistify-hashtable ((table hash-table))
   (loop for key being each hash-key of table using (hash-value val) collect (cons key val)))

(defmethod readable-value ((me hash-table))
  (with-output-to-string (s)
    (format s "(as-hash-table~%")
    (format s "~T~T~A~%" (readable-value (hash-table-test me)))
    (format s "~T~T~A)~%" (readable-value (alistify-hashtable me)))))

(defmethod readable-value ((me list))
  (let ((*package* (find-package :gossip)))
    (format nil "'~S" me)))

(defmethod save-node ((node gossip-node) stream)
  "Write a form to stream that will reconstruct given node"
  (let ((*package* (find-package :gossip)))
    (flet ((write-slot (initarg value) ; assumes accessors and initargs are named the same
             (format stream "~%  ~S ~A" initarg (readable-value value))))
      (format stream "(make-node")
      (write-slot :uid (uid node))
      (write-slot :address (address node))
      (write-slot :neighbors (neighbors node))
      (write-slot :logfn (logfn node))
      (write-slot :local-kvs (local-kvs node))
      (format stream "~T)~%"))))

(defun save-graph (stream &optional (nodetable *nodes*))
  (format stream "(in-package :gossip)~%~%")
  (loop for node being each hash-value of nodetable do
    (save-node node stream)))

(defun save-graph-to-file (pathname &optional (nodetable *nodes*))
  "Save current graph to file. Restore by calling restore-graph-from-file.
   Makes experimentation easier."
  (with-open-file (stream pathname :direction :output)
    (format stream ";;; ~A~%" (file-namestring pathname))
    (format stream ";;; Saved graph file.~%")
    (format stream ";;; Call gossip::restore-graph-from-file on this file to restore graph from it.~%~%")
    (save-graph stream nodetable))
  pathname)

(defun restore-graph-from-file (pathname)
  "Restores a graph from a file saved by save-graph-to-file."
  (clrhash *nodes*)
  (load pathname))

;;;; End of Graph saving/restoring routines

(defun solicit (node kind &rest args)
  "Send a solicitation to the network starting with given node. This is the primary interface to 
  the network to start an action from the outside. Nodes shouldn't use this function to initiate an
  action because they should set the srcuid parameter to be their own rather than nil."
  (unless node
    (error "No destination node supplied. You might need to run make-graph or restore-graph-from-file first."))
  (let ((uid (if (typep node 'gossip-mixin) ; yeah this is kludgy.
                 (uid node)
                 node)))
    (let* ((solicitation (make-solicitation
                          :kind kind
                          :args args))
           (soluid (uid solicitation)))
      (send-msg solicitation
                uid      ; destination
                nil)     ; srcuid
      soluid)))

(defun solicit-wait (node kind &rest args)
  "Like solicit but waits for a reply.
  Don't use this on messages that don't expect a reply, because it'll wait forever."
  (unless node
    (error "No destination node supplied. You might need to run make-graph or restore-graph-from-file first."))
  (let ((uid (if (typep node 'gossip-mixin) ; yeah this is kludgy.
                 (uid node)
                 node))
        (response nil))
    (flet ((final-continuation (message)
             (setf response message)))
      (let* ((solicitation (make-solicitation
                            :kind kind
                            :args args))
             (soluid (uid solicitation)))
        (send-msg solicitation
                  uid      ; destination
                  #'final-continuation)     ; srcuid
        (let ((win (mpcompat:process-wait-with-timeout "Waiting for reply" *max-seconds-to-wait*
                                                       (lambda () response))))
          (values 
           (if win
               (first (args response))
               :TIMEOUT)
           soluid))))))

(defun solicit-progress (node kind &rest args)
  "Like solicit-wait but prints periodic progress log messages (if any)
  associated with this node to listener.
  Don't use this on messages that don't expect a reply, because it'll wait forever."
  (unless node
    (error "No destination node supplied. You might need to run make-graph or restore-graph-from-file first."))
  (let* ((uid (if (typep node 'gossip-mixin) ; yeah this is kludgy.
                  (uid node)
                  node))
         (node (if (typep node 'gossip-mixin)
                   node
                   (lookup-node node)))
         (response nil)
         (old-logger (logfn node)))
    (flet ((final-continuation (message)
             (setf response message)))
      (let* ((solicitation (make-solicitation
                            :kind kind
                            :args args))
             (soluid (uid solicitation)))
        (unwind-protect
            (progn
              (setf (logfn node) #'interactive-logging-function)
              (send-msg solicitation
                        uid      ; destination
                        #'final-continuation)     ; srcuid
              (let ((win (mpcompat:process-wait-with-timeout "Waiting for reply" *max-seconds-to-wait*
                                                             (lambda () response))))
                (values 
                 (if win
                     (first (args response))
                     :TIMEOUT)
                 soluid)))
          (setf (logfn node) old-logger))))))

(defun interactive-logging-function (logcmd nodename msgname &rest args)
  "Use this logging function for interactive debugging. You'll probably only want to use this
  in the node you called #'solicit on."
  (let* ((logmsg (apply 'default-logging-function logcmd nodename msgname args))
         (logstring (format nil "~S~%" logmsg)))
    #+CCL
    (if (find-package :hi)
        (funcall (intern "WRITE-TO-TOP-LISTENER" :hi) logstring)
        (write-string logstring *standard-output*))
    #-CCL
    (write-string logstring *standard-output*)))


(defmethod briefname ((node gossip-node) &optional (prefix "node"))
 (format nil "~A~D" prefix (uid node)))

(defmethod briefname ((msg solicitation) &optional (prefix "sol"))
  (format nil "~A~D" prefix (uid msg)))

(defmethod briefname ((msg reply) &optional (prefix "rep"))
  (format nil "~A~D" prefix (uid msg)))

(defmethod briefname ((msg timeout) &optional (prefix "timeout"))
  (format nil "~A~D" prefix (uid msg)))

(defmethod briefname ((id integer) &optional (prefix ""))
  (format nil "~A~D" prefix id))

(defmethod briefname ((id symbol) &optional (prefix ""))
  (declare (ignore prefix))
  (format nil "~A" id))

(defmethod briefname ((id string) &optional (prefix ""))
  (format nil "~A~A" prefix id))

(defmethod briefname ((id null) &optional (prefix ""))
  (declare (ignore prefix))
  nil)

(defmethod briefname ((id t) &optional (prefix ""))
  (declare (ignore prefix))
  id)

; Logcmd: Keyword that describes what a node has done with a given message UID
; Examples: :IGNORE, :ACCEPT, :FORWARD, etc.
(defmethod maybe-log ((node gossip-mixin) logcmd msg &rest args)
  (when *log-filter*
    (when (or (eq t *log-filter*)
              (funcall *log-filter* logcmd))
      (when (logfn node)
        (apply (logfn node)
               logcmd
               (briefname node)
               (briefname msg)
               args)))))

(defun debug-log (&rest args)
  (vector-push-extend args *log*))

(defun lookup-node (uid)
  (kvs:lookup-key *nodes* uid))

(defun new-log ()
  "Returns a new log space"
  (make-array 10 :adjustable t :fill-pointer 0))

(defvar *archived-logs* (make-array 10 :adjustable t :fill-pointer 0) "Previous historical logs")

(defvar *log* (new-log) "Log of simulated actions.")

(defun default-logging-function (logcmd nodename msgname &rest args)
  (let ((logmsg (if msgname
                    (list* logcmd nodename msgname args)
                    (list logcmd nodename))))
    (vector-push-extend logmsg *log*)
    logmsg))

(defun interactive-logging-function (logcmd nodename msgname &rest args)
  "Use this logging function for interactive debugging. You'll probably only want to use this
  in the mode you called #'solicit on.
  Returns the form that default-logging-function returned."
  (let* ((logmsg (apply 'default-logging-function logcmd nodename msgname args))
         (logstring (format nil "~S~%" logmsg)))
    #+CCL
    (if (find-package :hi)
        (funcall (intern "WRITE-TO-TOP-LISTENER" :hi) logstring)
        (write-string logstring *standard-output*))
    #-CCL
    (write-string logstring *standard-output*)
    logmsg))
  
(defmethod send-msg ((msg gossip-message-mixin) (destuid (eql 0)) srcuid)
  "Sending a message to destuid=0 broadcasts it to all local (non-proxy) nodes in *nodes* database.
   This is intended to be used by incoming-message-handler-xxx methods for bootstrapping messages
   before #'neighbors connectivity has been established."
  (let ((no-forward-msg (copy-message msg))
        (nodes (listify-nodes)))
    (setf (forward? no-forward-msg) nil) ; don't let any node forward. Just reply immediately.
    (setf nodes (remove-if (lambda (node) (typep node 'proxy-gossip-node)) nodes))
    (forward msg srcuid nodes)))

(defmethod send-msg ((msg gossip-message-mixin) destuid srcuid)
  (let* ((destnode (lookup-node destuid))
         (destactor (when destnode (actor destnode))))
    (when (null destactor)
      (if (null destnode)
          (error "Cannot find node for ~D" destuid)
          (error "Cannot find actor for node ~S" destnode)))
    (ac:send destactor
           :gossip ; actor-verb
           srcuid  ; first arg of actor-msg
           msg)))  ; second arg of actor-msg

(defun current-node ()
  (uiop:if-let (actor (ac:current-actor))
    (node actor)))

(defmethod send-self ((msg gossip-message-mixin))
  "Send a gossip message to the current node, if any.
   Should only be called from within a gossip-actor's code; otherwise nothing happens."
  (uiop:if-let (node (current-node))
    (ac::send-self :gossip (uid node) msg)))

;  TODO: Might want to also check hopcount and reject message where hopcount is too large.
;        Might want to not accept maybe-sir messages at all if their soluid is expired.
(defmethod accept-msg? ((msg gossip-message-mixin) (thisnode gossip-node) srcuid)
  "Returns kindsym if this message should be accepted by this node, nil and a failure-reason otherwise.
  Kindsym is the name of the gossip method that should be called to handle this message.
  Doesn't change anything in message or node."
  (declare (ignore srcuid)) ; not using this for acceptance criteria in the general method
  (let ((soluid (uid msg)))
    (cond ((> (get-universal-time) (+ *max-message-age* (timestamp msg))) ; ignore too-old messages
           (values nil :too-old))
          (t
           (let ((already-seen? (kvs:lookup-key (message-cache thisnode) soluid)))
             (cond (already-seen? ; Ignore if already seen
                    (values nil :already-seen))
                   (t ; it's a new message
                    (let* ((kind (kind msg))
                           (kindsym nil))
                      (cond (kind
                             (setf kindsym (intern (symbol-name kind) :gossip))
                             (if (and kindsym (fboundp kindsym))
                                 kindsym ;; SUCCESS! We accept the message.
                                 (values nil (list :unknown-kind kindsym))))
                            (t
                             (values nil :no-kind)))))))))))

(defmethod accept-msg? ((msg reply) (thisnode gossip-node) srcuid)
  (if (eq :active-ignore (kind msg))
      (values nil :active-ignore)
      (multiple-value-bind (kindsym failure-reason) (call-next-method) ; the one on gossip-message-mixin
        ; Also ensure this reply is actually expected
        (cond (kindsym
               (let ((interim-table (kvs:lookup-key (repliers-expected thisnode) (solicitation-uid msg))))
                 (cond (interim-table
                        (multiple-value-bind (val present-p) (kvs:lookup-key interim-table srcuid)
                          (declare (ignore val))
                          (if present-p
                              kindsym
                              (values nil :unexpected-1))))
                       (t (values nil :unexpected-2)))))
              (t (values nil failure-reason))))))

(defmethod accept-msg? ((msg timeout) (thisnode gossip-node) srcuid)
  (declare (ignore srcuid))
  'timeout ; timeouts are always accepted
  )

; TODO: Remove old entries in message-cache, eventually.
(defmethod memoize-message ((node gossip-node) (msg gossip-message-mixin) srcuid)
  "Record the fact that this node has seen this particular message.
   In cases of solicitation messages, we also care about the upstream sender, so
   we just save that as the value in the key/value pair."
  (kvs:relate-unique! (message-cache node)
                      (uid msg)
                      (or srcuid t) ; because solicitations from outside might not have a srcid
                      ))

(defmethod get-upstream-source ((node gossip-node) soluid)
  "Retrieves the upstream source uid for a given soluid on this node"
  (kvs:lookup-key (message-cache node) soluid))

(defun remove-nth (n list)
  "Returns nth item and returns item and new list."
  (let ((newlist (loop for i in list
                   for idx from 0
                   unless (= idx n)
                   collect i)))
    (values (nth n list) newlist)))
  
(defun make-random-generator (list)
  "Returns a thunk that returns another random member of list
  every time it's called. Never generates same member twice
  (unless that member appears more than once in list in the first place).
  Generates nil when no members are left."
  (lambda ()
    (when list
      (let ((n (random (length list)))
            (item nil))
        (multiple-value-setq (item list) (remove-nth n list))
        item))))

(defun use-some-neighbors (neighbors howmany)
  "Pick a few random neighbors based on value of *use-all-neighbors*"
  (when neighbors
    (let ((len (length neighbors)))
      (cond ((integerp howmany)
             (if (< howmany 1)
                 nil ; if zero or less, return nil. Degenerate case.
                 (if (>= howmany len)
                     neighbors ; just use them all
                     (let ((fn (make-random-generator neighbors)))
                       (loop for i below howmany collect
                         (funcall fn))))))
            (howmany ; if true but not integer, just use them all
             neighbors)
            (t
             nil)))))

(defmethod get-downstream ((node gossip-node) srcuid howmany)
  (let ((all-neighbors (remove srcuid (neighbors node))))
    (use-some-neighbors all-neighbors howmany)))

(defun send-active-ignore (to from kind soluid failure-reason)
  "Actively send a reply message to srcuid telling it we're ignoring it."
  (let ((msg (make-interim-reply
              :solicitation-uid soluid
              :kind :active-ignore
              :args (list kind failure-reason))))
    (send-msg msg
              to
              from)))

(defmethod locally-receive-msg ((msg gossip-message-mixin) (node gossip-node) srcuid)
  "The main dispatch function for gossip messages. Runs entirely within an actor.
  First checks to see whether this message should be accepted by the node at all, and if so,
  it calls the function named in the kind field of the message to handle it."
  (let ((soluid (uid msg)))
    (multiple-value-bind (kindsym failure-reason) (accept-msg? msg node srcuid)
      (cond (kindsym ; message accepted
             (memoize-message node msg srcuid)
             (let ((logsym (typecase msg
                             (solicitation :accepted)
                             (interim-reply :interim-reply-accepted)
                             (final-reply :final-reply-accepted)
                             (t nil) ; don't log timeouts here. Too much noise.
                             )))
               (when logsym
                 (maybe-log node logsym msg (kind msg) :from (briefname srcuid "node") (args msg)))
               (if *gossip-absorb-errors*
                   (handler-case (funcall kindsym msg node srcuid)
                     (error (c) (maybe-log node :ERROR msg c)))
                   (funcall kindsym msg node srcuid))))
            (t ; not accepted
             (maybe-log node :ignore msg :from (briefname srcuid "node") failure-reason)
             (case failure-reason
               (:active-ignore ; RECEIVE an active-ignore. Whomever sent it is telling us they're ignoring us.
                ; Which means we need to ensure we're not waiting on them to reply.
                (if (typep msg 'interim-reply) ; should never be any other type
                    (destructuring-bind (kind failure-reason) (args msg)
                      (declare (ignore failure-reason)) ; should always be :already-seen, but we're not checking for now
                      (let ((was-present? (cancel-replier node kind (solicitation-uid msg) srcuid)))
                        (when was-present?
                          ; Don't log a :STOP-WAITING message if we were never waiting for a reply from srcuid in the first place
                          (maybe-log node :STOP-WAITING msg srcuid))))
                    ; weird. Shouldn't ever happen.
                    (maybe-log node :ERROR msg :from srcuid :ACTIVE-IGNORE-WRONG-TYPE)))
               (:already-seen ; potentially SEND an active ignore
                (when (typep msg 'solicitation) ; following is extremely important. See note A below.
                  ; If we're ignoring a message from node X, make sure that we are not in fact
                  ;   waiting on X either. This is essential in the case where
                  ;   *use-all-neighbors* = true and
                  ;   *active-ignores* = false [:neighborcast protocol]
                  ;   but it doesn't hurt anything in other cases.
                  (let ((was-present? (cancel-replier node (kind msg) soluid srcuid)))
                    (when was-present?
                      ; Don't log a :STOP-WAITING message if we were never waiting for a reply from srcuid in the first place
                      (maybe-log node :STOP-WAITING msg srcuid))
                    (unless (neighborcast? msg) ; not neighborcast means use active ignores. Neighborcast doesn't need them.
                      (send-active-ignore srcuid (uid node) (kind msg) soluid failure-reason)))))
               (t nil)))))))

; NOTE A:
; If node X is ignoring a solicitation* from node Y because it already
; saw that solicitation, then it must also not expect a reply from node Y
; for that same solicitation.
; Here's why [In this scenario, imagine #'locally-receive-msg is acting on behalf of node X]:
; If node X ignores a solicition from node Y -- because it's already seen that solicitation --
;   then X knows the following:
;   1. Node Y did not receive the solicition from X. It must have received it from somewhere else,
;      because nodes *never* forward messages to their upstream.
;   2. Therefore, if X forwards (or forwarded) the solicitation to Y, Y
;      is definitely going to ignore it. Because Y has already seen it.
;   3. Therefore (to recap) if X just ignored a solicitation from Y, then X
;      knows Y is going to ignore that same solicitation from X.
;   4. THEREFORE: X must not expect Y to respond, and that's why
;      we call cancel-replier here. If we don't do this, Y will ignore
;      and X will eventually time out, which it doesn't need to do.
;   5. FURTHERMORE: Y knows X knows this. So it knows X will stop waiting for it.
;
; * we take no special action for non-solicitation messages because they can't
;   ever be replied to anyway.

(defmethod locally-receive-msg ((msg t) (thisnode proxy-gossip-node) srcuid)
  (declare (ignore srcuid))
  (error "Bug: Cannot locally-receive to a proxy node!"))

(defun forward (msg srcuid destuids)
  "Sends msg from srcuid to multiple destuids"
  (unless (uid? srcuid) (setf srcuid (uid srcuid)))
  (mapc (lambda (destuid)
          (send-msg msg destuid srcuid))
        destuids))

(defun send-gossip-timeout-message (actor soluid)
  "Send a gossip-timeout message to an actor. (We're not using the actors' native timeout mechanisms at this time.)"
  (ac:send actor
           :gossip
           'ac::*master-timer* ; source of timeout messages is always *master-timer* thread
           (make-timeout :solicitation-uid soluid
                         :kind :timeout)))

(defun schedule-gossip-timeout (delta actor soluid)
  "Call this to schedule a timeout message to be sent to an actor after delta seconds from now.
   Keep the returned value in case you need to call ac::unschedule-timer before it officially times out."
  (when delta
    (let ((timer (ac::make-timer
                  'send-gossip-timeout-message actor soluid)))
      (ac::schedule-timer-relative timer (ceiling delta)) ; delta MUST be an integer number of seconds here
      timer)))

(defmethod make-timeout-handler ((node gossip-node) (msg solicitation) #-LISPWORKS (kind keyword) #+LISPWORKS (kind symbol))
  (let ((soluid (uid msg)))
    (lambda (timed-out-p)
      "Cleanup operations if timeout happens, or all expected replies come in."
      (let ((timer (kvs:lookup-key (timers node) soluid)))
        (cond (timed-out-p
               ; since timeout happened, actor infrastructure will take care of unscheduling the timeout
               (maybe-log node :DONE-WAITING-TIMEOUT msg))
              (t ; done, but didn't time out. Everything's good. So unschedule the timeout message.
               (cond (timer
                      (ac::unschedule-timer timer) ; cancel a timer prematurely, if any.
                      ; if no timer, then this is a leaf node
                      (maybe-log node :DONE-WAITING-WIN msg))
                     (t ; note: Following log message doesn't necessarily mean anything is wrong.
                      ; If node is singly-connected to the graph, it's to be expected
                      (maybe-log node :NO-TIMER-FOUND msg)))))
        (cleanup&finalreply node kind soluid)))))

(defmethod prepare-repliers ((thisnode gossip-node) soluid downstream)
  "Prepare reply tables for given node, solicitation uid, and set of downstream repliers."
  (let ((interim-table (kvs:make-store ':hashtable :test 'equal)))
    (dolist (replier-uid downstream)
      (kvs:relate-unique! interim-table replier-uid nil))
    (kvs:relate-unique! (repliers-expected thisnode) soluid interim-table)
    interim-table))

;;;  GOSSIP METHODS. These handle specific gossip protocol solicitations and replies.

;; NO-REPLY-NECESSARY methods. One method per message.

;;;; Timeout. Generic message handler for all methods that scheduled a timeout.
;;;; These never expect a reply but they can happen for methods that did expect one.
(defmethod timeout ((msg timeout) thisnode srcuid)
  "Timeouts are a special kind of message in the gossip protocol,
  and they're typically sent by a special timer thread."
  (cond ((eq srcuid 'ac::*master-timer*)
         ;;(maybe-log thisnode :timing-out msg :from (briefname srcuid "node") (solicitation-uid msg))
         (let* ((soluid (solicitation-uid msg))
                (timeout-handler (kvs:lookup-key (timeout-handlers thisnode) soluid)))
           (when timeout-handler
             (funcall timeout-handler t))))
        (t ; log an error and do nothing
         (maybe-log thisnode :ERROR msg :from srcuid :INVALID-TIMEOUT-SOURCE))))

(defmethod more-replies-expected? ((node gossip-node) soluid)
  (let ((interim-table (kvs:lookup-key (repliers-expected node) soluid)))
    (when interim-table
      (not (zerop (hash-table-count interim-table))))))

(defmethod maybe-sir ((msg solicitation) thisnode srcuid)
  "Maybe-send-interim-reply. This is strictly a message handler; it's not a function
  a node actor should call. The sender of this message will be thisnode itself"
  (declare (ignore srcuid))
  ; srcuid will usually (always) be that of thisnode, but we're not checking for that
  ;   because it doesn't matter if it's not true. For now.
  (let* ((soluid (first (args msg)))
         (reply-kind (second (args msg)))
         (where-to-send-reply (get-upstream-source thisnode soluid)))
    (if (more-replies-expected? thisnode soluid)
      (send-interim-reply thisnode reply-kind soluid where-to-send-reply)
      ; else we'd have already sent a final reply and no further action is needed.
      )))

(defmethod announce ((msg solicitation) thisnode srcuid)
  "Announce a message to the collective. First arg of Msg is the announcement,
   which can be any Lisp object. Recipient nodes are not expected to reply.
   This is probably only useful for debugging gossip protocols, since the only
   record of the announcement will be in the log."
  (let ((content (first (args msg))))
    (declare (ignore content))
    ; thisnode becomes new source for forwarding purposes
    (forward msg thisnode (get-downstream thisnode srcuid (forward? msg)))))

(defmethod gossip-relate ((msg solicitation) thisnode srcuid)
  "Establishes a global non-unique key/value pair. If key currently has a value or set of values,
   new value will be added to the set; it won't replace them.
  Sets value on this node and then forwards 
  solicitation to other nodes, if any.
  No reply expected."
  (destructuring-bind (key value &rest other) (args msg)
    (declare (ignore other))
    (setf (local-kvs thisnode) (kvs:relate (local-kvs thisnode) key value))
    ; thisnode becomes new source for forwarding purposes
    (forward msg thisnode (get-downstream thisnode srcuid (forward? msg)))))

(defmethod gossip-relate-unique ((msg solicitation) thisnode srcuid)
  "Establishes a global unique key/value pair. [Unique means there will be only one value for this key.]
  Sets value on this node and then forwards 
  solicitation to other nodes, if any. This is a destructive operation --
  any node that currently has a value for the given key will have that value replaced.
  No reply expected."
  (destructuring-bind (key value &rest other) (args msg)
    (declare (ignore other))
    (setf (local-kvs thisnode) (kvs:relate-unique (local-kvs thisnode) key value))
    ; thisnode becomes new source for forwarding purposes
    (forward msg thisnode (get-downstream thisnode srcuid (forward? msg)))))

(defmethod gossip-remove-key ((msg solicitation) thisnode srcuid)
  "Remove a global key/value pair. Removes key/value pair on this node and then forwards 
   solicitation to other nodes, if any. This is a destructive operation --
   any node that currently has the given key will have that key/value removed.
   There's no harm in calling this more than once with the same key; if key
   wasn't present in the first place, this is a no-op.
   No reply expected."
  (let ((key (first (args msg))))
    (kvs:remove-key! (local-kvs thisnode) key)
    ; thisnode becomes new source for forwarding purposes
    (forward msg thisnode (get-downstream thisnode srcuid (forward? msg)))))

(defmethod gossip-tally ((msg solicitation) thisnode srcuid)
  "Increment the value of a given key by an increment amount.
   If no value for that key exists currently, set it to 1.
   No reply expected."
  (let ((key (first (args msg)))
        (increment (second (args msg))))
    (setf (local-kvs thisnode) (kvs:tally (local-kvs thisnode) key increment))
    ; thisnode becomes new source for forwarding purposes
    (forward msg thisnode (get-downstream thisnode srcuid (forward? msg)))))

;;; TODO: add this to key-value-store
(defmethod tally-nondestructive ((store list) key amount &key (test #'equal))
  "Purely functional version of kvs:tally. Only works on alists.
  Increments the key . value pair in alist indicated by key, by the indicated amount.
  If such a pair doesn't exist, create it."
  (let* ((found nil)
         (result (mapcar (lambda (pair)
                           (if (funcall test key (car pair))
                               (progn
                                 (setf found t)
                                 (cons key (+ (cdr pair) amount)))
                               pair))
                         store)))
    (if found
        result
        (acons key amount result))))

; just an auxiliary function. Not a gossip method
(defun multiple-tally (alist1 alist2)
  "Given two alists like ((key1 . n1) (key2 . n2) ...)
  call kvs:tally for all pairs in alist."
  (let ((output nil))
    (dolist (pair alist2)
      (setf output (tally-nondestructive alist1 (car pair) (cdr pair))))
    output))

;; REPLY-NECESSARY methods. Three methods per message

(defmethod generic-srr-handler ((msg solicitation) (thisnode gossip-node) srcuid)
  "Generic handler for solicitations requiring replies (SRRs)"
  (let* ((kind (kind msg))
         (soluid (uid msg))
         (downstream (get-downstream thisnode srcuid (forward? msg))) ; don't forward to the source of this solicitation
         (timer nil)
         (cleanup (make-timeout-handler thisnode msg kind)))
    (initialize-reply-cache kind thisnode soluid (args msg))
    (cond (downstream
           (prepare-repliers thisnode soluid downstream)
           (forward msg thisnode downstream)
           ; wait a finite time for all replies
           (setf timer (schedule-gossip-timeout (ceiling *max-seconds-to-wait*) (actor thisnode) soluid))
           (kvs:relate-unique! (timers thisnode) soluid timer)
           (kvs:relate-unique! (timeout-handlers thisnode) soluid cleanup) ; bind timeout handler
           ;(maybe-log thisnode :WAITING msg (ceiling *max-seconds-to-wait*) downstream)
           (maybe-log thisnode :WAITING msg downstream))
          (t ; this is a leaf node. Just reply upstream.
           (funcall cleanup nil)))))

(defmethod generic-srr-handler ((msg interim-reply) (thisnode gossip-node) srcuid)
  (let ((kind (kind msg))
        (soluid (solicitation-uid msg)))
    ; First record the data in the reply appropriately
    (when (record-interim-reply msg thisnode soluid srcuid) ; true if this reply is later than previous
      ; coalesce all known data and send it upstream as another interim reply.
      ; (if this reply is not later, drop it on the floor)
      (if *delay-interim-replies*
          (send-delayed-interim-reply thisnode kind soluid)
          (let ((upstream-source (get-upstream-source thisnode (solicitation-uid msg))))
            (send-interim-reply thisnode kind soluid upstream-source))))))

(defmethod generic-srr-handler ((msg final-reply) (thisnode gossip-node) srcuid)
  (let* ((kind (kind msg))
         (soluid (solicitation-uid msg))
         (local-data (kvs:lookup-key (reply-cache thisnode) soluid))
         (coalescer (coalescer kind)))
    ; Any time we get a final reply, we destructively coalesce its data into local reply-cache
    (kvs:relate-unique! (reply-cache thisnode)
                        soluid
                        (funcall coalescer local-data (first (args msg))))
    (cancel-replier thisnode kind soluid srcuid)))

(defgeneric initialize-reply-cache (kind thisnode soluid msgargs)
  (:documentation "Initialize the reply-cache for the given kind of message"))

(defmethod initialize-reply-cache ((kind (eql :gossip-lookup-key)) (thisnode gossip-node) soluid msgargs)
  (let* ((key (first msgargs))
         (myvalue (kvs:lookup-key (local-kvs thisnode) key)))
    (kvs:relate-unique! (reply-cache thisnode) soluid (list (cons myvalue 1)))))

(defmethod initialize-reply-cache ((kind (eql :count-alive)) (thisnode gossip-node) soluid msgargs)
  (declare (ignore msgargs))
  (kvs:relate-unique! (reply-cache thisnode) soluid 1)) ; thisnode itself is 1 live node

(defmethod initialize-reply-cache ((kind (eql :list-alive)) (thisnode gossip-node) soluid msgargs)
  (declare (ignore msgargs))
  (kvs:relate-unique! (reply-cache thisnode) soluid (list (uid thisnode))))

(defmethod initialize-reply-cache ((kind (eql :list-addresses)) (thisnode gossip-node) soluid msgargs)
  (declare (ignore msgargs))
  (kvs:relate-unique! (reply-cache thisnode) soluid (list (address thisnode))))

(defmethod initialize-reply-cache ((kind (eql :find-max)) (thisnode gossip-node) soluid msgargs)
  (let* ((key (first msgargs))
         (myvalue (kvs:lookup-key (local-kvs thisnode) key)))
    (kvs:relate-unique! (reply-cache thisnode) soluid myvalue)))

(defmethod initialize-reply-cache ((kind (eql :find-min)) (thisnode gossip-node) soluid msgargs)
  (let* ((key (first msgargs))
         (myvalue (kvs:lookup-key (local-kvs thisnode) key)))
    (kvs:relate-unique! (reply-cache thisnode) soluid myvalue)))

;;;; Count-Alive

(defmethod count-alive ((msg gossip-message-mixin) (thisnode gossip-node) srcuid)
  (generic-srr-handler msg thisnode srcuid))

;;;; List-Alive

(defmethod list-alive ((msg gossip-message-mixin) (thisnode gossip-node) srcuid)
  (generic-srr-handler msg thisnode srcuid))

<<<<<<< HEAD
;;;; List-Addresses
=======
;;;; List-Addresses. Every node reports its address. Useful if every node is on a different machine.
>>>>>>> 814bb663

(defmethod list-addresses ((msg gossip-message-mixin) (thisnode gossip-node) srcuid)
  (generic-srr-handler msg thisnode srcuid))

;;;; Gossip-lookup-key

(defmethod gossip-lookup-key ((msg gossip-message-mixin) (thisnode gossip-node) srcuid)
  (generic-srr-handler msg thisnode srcuid))

;;;; Find-max
(defmethod find-max ((msg gossip-message-mixin) thisnode srcuid)
  "Retrieve maximum value of a given key on all the nodes"
  (generic-srr-handler msg thisnode srcuid))

;;;; Find-min
(defmethod find-min ((msg gossip-message-mixin) thisnode srcuid)
  "Retrieve minimum value of a given key on all the nodes"
  (generic-srr-handler msg thisnode srcuid))

(defmethod sound-off (msg thisnode srcuid)
  "Broadcast a request that all nodes execute sound-off with some status information"
  )

(defgeneric sounding-off (msg thisnode srcuid)
  (:documentation "A broadcast message initiated by a particular origin node (UID contained in msg)
   containing specific requested or unprompted status information.
   Usually a response to a sound-off request, but can also be used
   by a node to announce important status information such as going offline,
   leaving the group, or joining the group."))

(defmethod sounding-off ((msg reply) thisnode srcuid)
  "A broadcast message initiated by a particular origin node (UID contained in msg)
   containing specific requested status information.
   Always a response to a sound-off request, which will be in the solicitation-uid field.
   Unlike most replies, this one is forwarded as a true broadcast rather than an inverse broadcast."
  )

(defmethod sounding-off ((msg solicitation) thisnode srcuid)
  "A broadcast message initiated by a particular origin node (UID contained in msg)
   containing specific unprompted status information.
   Can be used by a node to announce important status information such as going offline,
   leaving the group, or joining the group."
  )

(defmethod find-address-for-node ((msg solicitation) thisnode srcuid)
  "Find address for a node with a given uid. Equivalent to DNS lookup."
  ;(forward msg thisnode (get-downstream thisnode srcuid (forward? msg)))
  ; wait a finite time for all replies
  )

(defmethod find-node-with-address ((msg solicitation) thisnode srcuid)
  "Find address for a node with a given uid. Equivalent to reverse DNS lookup."
  ;(forward msg thisnode (get-downstream thisnode srcuid (forward? msg)))
  ; wait a finite time for all replies
  )

;;; END OF GOSSIP METHODS

;;; REPLY SUPPORT ROUTINES

(defun cleanup&finalreply (thisnode reply-kind soluid)
  "Generic cleanup function needed for any message after all final replies have come in or
   timeout has happened.
   Clean up reply tables and reply upstream with final reply with coalesced data."
  (let ((coalesced-data ;(kvs:lookup-key (reply-cache thisnode) soluid)) ; will already have been coalesced here
         (coalesce thisnode reply-kind soluid)) ; won't have already been coalesced if we timed out!
        (where-to-send-reply (get-upstream-source thisnode soluid)))
    ; clean up reply tables.
    (kvs:remove-key (repliers-expected thisnode) soluid) ; might not have been done if we timed out
    (kvs:remove-key (reply-cache thisnode) soluid)
    (kvs:remove-key (timers thisnode) soluid)
    (kvs:remove-key (timeout-handlers thisnode) soluid)
    ; must create a new reply here; cannot reuse an old one because its content has changed
    (let ((reply (make-final-reply :solicitation-uid soluid
                                   :kind reply-kind
                                   :args (list coalesced-data))))
      (cond ((uid? where-to-send-reply) ; should be a uid or T. Might be nil if there's a bug.
             (maybe-log thisnode :SEND-FINAL-REPLY reply :to (briefname where-to-send-reply "node") coalesced-data)
             (send-msg reply
                       where-to-send-reply
                       (uid thisnode)))
            ; if no place left to reply to, just log the result.
            ;   This can mean that thisnode autonomously initiated the request, or
            ;   somebody running the sim told it to.
            (t
             (maybe-log thisnode :FINALREPLY (briefname soluid "sol") coalesced-data)
             (when (functionp where-to-send-reply)
               (funcall where-to-send-reply reply)))))
    coalesced-data ; mostly for debugging
    ))

#|
DISCUSSION:
send-interim-reply needs to be delayed.
interim-replies don't resolve anything in the gossip model; they just provide (sometimes valuable)
partial information to the ultimate solicitor. However, if things are moving along properly,
a huge flurry of almost content-free interim-replies doesn't accomplish anything except to
clog up communication.

I don't want to get rid of interim-replies altogether because they'll be needed in cases of any
malfunctioning nodes. But I'd like to delay them a bit -- put them on the actor's back-burner
as it were.
Specifically what I need is a way to tell an actor
1. Put the send-interim-reply on the back burner and if nothing usurps it, execute it after a 1 second
delay.
2. If a send-final-reply happens, remove any send-interim-reply requests from the back-burner.
3. If a second send-interim-reply request comes in when one is already on the back-burner, do nothing,
because the original will take care of it. However, do reset the clock to make it execute 1 second
from now, rather than 1 second from whatever time the original request set up.

REMAINDER OF DISCUSSION IS OBSOLETE. WE SOLVE THE PROBLEM WITH SEND-SELF NOW.

There are a couple of tricky issues here I don't know how to solve:
-- How to create a local "back-burner" queue on an actor. Conceivably this could just be another slot
on an actor, and #'next-message could be made to look at it last. Or possibly it could be put on the
actor-message-mbox at lowest priority?
-- How to ensure the actor gets put back on the *actor-ready-queue* 1 second from now.

Another solution might be to just give actors a "yield" capability such that they put themselves back
onto the far end of the *actor-ready-queue* and give other actors (or technically, other messages to
themselves) a chance to run first.

Can an actor be on the *actor-ready-queue* more than once? I would hope so. But no. The queue doesn't even
really contain actors per se; it just contains lexical closures, all of which are associated with some
actor. However, the way #'send works is that it never re-adds an actor's run closure to the queue if the
actor is already busy.

FUNDAMENTAL MISUNDERSTANDING ABOVE: An actor must *never* be on the ready queue more than once because then
it could be executed by two processes concurrently, and that's *never* allowed. All atomicity guarantees of
the actor model would dissolve under such a scenario.

I suppose the simplest solution is to just make a timer for this, but the resolution of the timers
is 1 second and that's almost too coarse-grained for the job.

IDEA: An actor cannot re-insert itself onto the ready-queue -- because even if an actor added
some code to the ready-queue for itself to run later, the actor-busy flag would still be a problem.
When the current function ended, the actor would negate the actor-busy flag, but the other body
of code would already be in the queue. Without its actor-busy flag (the flag is attached to the actor,
not to the lambda body in the ready-queue) the other lambda body could cause problems. We could
change the actor-busy flag to a semaphore so it could take on a integral value of how many times the
actor occurred in the queue, but I think a better solution is:

Just spin up another actor. We'll call it the echo-actor. And it's sole job will be to "reflect" a message
back to us. This way, an actor can cause a message to itself to get reinserted into the head of the queue
normally and that code will be executed later, if any other lambda bodies are in the queue ahead of it.
Because an actor cannot properly send a message to itself, but it can send a message to another actor that
gets sent back, and everything will be copacetic.
|#

(defun send-interim-reply (thisnode reply-kind soluid where-to-send-reply)
  "Send an interim reply, right now."
  (let ((coalesced-data (coalesce thisnode reply-kind soluid)))
    (if (uid? where-to-send-reply) ; should be a uid or T. Might be nil if there's a bug.
        (let ((reply (make-interim-reply :solicitation-uid soluid
                                         :kind reply-kind
                                         :args (list coalesced-data))))
          (maybe-log thisnode :SEND-INTERIM-REPLY reply :to (briefname where-to-send-reply "node") coalesced-data)
          (send-msg reply
                    where-to-send-reply
                    (uid thisnode)))
        ; if no place left to reply to, just log the result.
        ;   This can mean that thisnode autonomously initiated the request, or
        ;   somebody running the sim told it to.
        (maybe-log thisnode :INTERIMREPLY (briefname soluid "sol") coalesced-data))))

(defun send-delayed-interim-reply (thisnode reply-kind soluid)
  "Called by a node actor to tell itself (or another actor, but we never do that now)
  to maybe send an interim reply after it processes any possible interim messages, which
  could themselves obviate the need for an interim reply."
  ; Should we make these things be yet another class with solicitation-uid-mixin?
  ; Or just make a general class of administrative messages with timeout being one?
  (let ((msg (make-solicitation
              :kind :maybe-sir
              :args (list soluid reply-kind))))
    (maybe-log thisnode :ECHO-MAYBE-SIR nil)
    (send-self msg)))

(defun later-reply? (new old)
  "Returns true if old is nil or new has a higher uid"
  (or (null old)
      (> (uid new) (uid old))))

;;; Memorizing previous replies
(defmethod set-previous-reply ((node gossip-node) soluid srcuid reply)
  "Remember interim reply indexed by soluid and srcuid"
  (let ((interim-table (kvs:lookup-key (repliers-expected node) soluid)))
    (unless interim-table
      (setf interim-table (kvs:make-store ':hashtable :test 'equal))
      (kvs:relate-unique! (repliers-expected node) soluid interim-table))
    (kvs:relate-unique! interim-table srcuid reply)))

(defmethod get-previous-reply ((node gossip-node) soluid srcuid)
  "Retrieve interim reply indexed by soluid and srcuid"
  (let ((interim-table (kvs:lookup-key (repliers-expected node) soluid)))
    (when interim-table
      (kvs:lookup-key interim-table srcuid))))

(defmethod remove-previous-reply ((node gossip-node) soluid srcuid)
  "Remove interim reply (if any) indexed by soluid and srcuid from repliers-expected table.
  Return true if table is now empty; false if any other expected repliers remain.
  Second value is true if given soluid and srcuid was indeed present in repliers-expected."
  (let ((interim-table (kvs:lookup-key (repliers-expected node) soluid)))
    (unless interim-table
      (return-from remove-previous-reply (values t nil))) ; no table found. Happens for soluids where no replies were ever expected.
    (multiple-value-bind (store was-present?)
                         (kvs:remove-key! interim-table srcuid) ; whatever was there before should have been nil or an interim-reply, but we're not checking for that
      (declare (ignore store))
      (cond ((zerop (hash-table-count interim-table))
             ; if this is the last reply, kill the whole table for this soluid and return true
             ;; (maybe-log node :KILL-TABLE-1 nil)
             (kvs:remove-key! (repliers-expected node) soluid)
             (values t was-present?))
            (t (values nil was-present?))))))

(defun record-interim-reply (new-reply node soluid srcuid)
  "Record new-reply for given soluid and srcuid on given node.
  If new-reply is later or first one, replace old and return true.
  Otherwise return false."
  (let* ((previous-interim (get-previous-reply node soluid srcuid)))
    (when (or (null previous-interim)
              (later-reply? new-reply previous-interim))
      (set-previous-reply node soluid srcuid new-reply)
      t)))

(defmethod coalescer ((kind (eql :COUNT-ALIVE)))
  "Proper coalescer for :count-alive responses."
  '+)

(defmethod coalescer ((kind (eql :LIST-ALIVE)))
  "Proper coalescer for :list-alive responses. Might
   want to add a call to remove-duplicates here if we start
   using a gossip protocol not guaranteed to ignore redundancies)."
  'append)

(defmethod coalescer ((kind (eql :LIST-ADDRESSES)))
  'append)

(defmethod coalescer ((kind (eql :GOSSIP-LOOKUP-KEY)))
  "Proper coalescer for :GOSSIP-LOOKUP-KEY responses."
  'multiple-tally)

(defmethod coalescer ((kind (eql :FIND-MAX)))
  (lambda (x y) (cond ((and (numberp x)
                            (numberp y))
                       (max x y))
                      ((numberp x)
                       x)
                      ((numberp y)
                       y)
                      (t nil))))

(defmethod coalescer ((kind (eql :FIND-MIN)))
  (lambda (x y) (cond ((and (numberp x)
                            (numberp y))
                       (min x y))
                      ((numberp x)
                       x)
                      ((numberp y)
                       y)
                      (t nil))))

(defmethod coalesce ((node gossip-node) kind soluid)
  "Grab all the data that interim repliers have sent me so far, combine it with my
  local reply-cache in a way that's specific to kind, and return result.
  This purely functional and does not change reply-cache."
  (let* ((local-data    (kvs:lookup-key (reply-cache node) soluid))
         (interim-table (kvs:lookup-key (repliers-expected node) soluid))
         (interim-data (when interim-table (loop for reply being each hash-value of interim-table
                         while reply collect (first (args reply)))))
         (coalescer (coalescer kind)))
    ;(maybe-log node :COALESCE interim-data local-data)
    (let ((coalesced-output
           (reduce coalescer
            interim-data
            :initial-value local-data)))
      ;(maybe-log node :COALESCED-OUTPUT coalesced-output)
      coalesced-output)))

(defun cancel-replier (thisnode reply-kind soluid srcuid)
  "Actions to take when a replier should be canceled.
  If no more repliers, must reply upstream with final reply.
  If more repliers, reply upstream either immediately or after a yield period with an interim-reply."
  (multiple-value-bind (no-more-repliers was-present?) (remove-previous-reply thisnode soluid srcuid)
    (cond (no-more-repliers
           (let ((timeout-handler (kvs:lookup-key (timeout-handlers thisnode) soluid)))
             (when timeout-handler ; will be nil for messages that don't expect a reply
               (funcall timeout-handler nil))))
          (t ; more repliers are expected
           ; functionally coalesce all known data and send it upstream as another interim reply
           (if *delay-interim-replies*
               (send-delayed-interim-reply thisnode reply-kind soluid)
               (let ((upstream-source (get-upstream-source thisnode soluid)))
                 (send-interim-reply thisnode reply-kind soluid upstream-source)))))
    was-present?
    ))

;;;; END OF REPLY SUPPORT ROUTINES

; For debugging list-alive
(defun missing? (alive-list)
  "Returns a list of node UIDs that are missing from a list returned by list-alive"
  (let ((dead-list nil))
    (maphash (lambda (key value)
               (declare (ignore value))
               (unless (member key alive-list)
                 (push key dead-list)))
             *nodes*)
    (sort dead-list #'<)))

;;;; Network communications

; network messages are 3 pieces in a list:
;   destuid of ultimate receiving node
;   srcuid of sending node
;   gossip-msg

(defmethod memoize-proxy ((proxy proxy-gossip-node) &optional subtable)
  "Memoize given proxy for quick lookup. Returns proxy itself."
  (with-slots (real-address real-port real-uid) proxy
    (let ((table (typecase proxy
                   (udp-gossip-node *udp-proxy-table*)
                   (tcp-gossip-node *tcp-proxy-table*))))
      (unless subtable
        (let ((key (if (and (integerp real-address)
                            (null real-port))
                       real-address ; means port is already folded into real-address
                       (+ (ash real-address 16) real-port))))
          (setf subtable (gethash key table))
          (unless subtable (setf subtable (setf (gethash key table) (make-hash-table))))))
      (setf (gethash real-uid subtable) proxy))))

(defun ensure-proxy-node (mode real-address real-port real-uid)
  "Real-address, real-port, and real-uid refer to the node on an OTHER machine that this node points to.
<<<<<<< HEAD
   Returns newly-created or old proxy-gossip-node."
=======
   Returns newly-created or old proxy-gossip-node.
   Found or newly-created proxy will be added to *nodes* database for this process."
>>>>>>> 814bb663
  (let* ((key (if (and (integerp real-address)
                       (null real-port))
                  real-address ; means port is already folded into real-address
                  (progn
                    (setf real-address (usocket::host-to-hbo real-address))
                    (+ (ash real-address 16) real-port))))
         (table (case mode
                   (:udp *udp-proxy-table*)
                   (:tcp *tcp-proxy-table*)))
         (proxy-subtable (gethash key table))
         (proxy nil))
    (when proxy-subtable
           (setf proxy (gethash real-uid proxy-subtable)))
    (when proxy (kvs:relate-unique! *nodes* (uid proxy) proxy)) ; because we might have cleared *nodes* during testing
    (unless proxy
      ; make one and memoize it
      (setf proxy (make-proxy-node mode
                                   :real-address real-address
                                   :real-port real-port
                                   :real-uid real-uid
                                   :proxy-subtable proxy-subtable)))
    proxy))

(defun parse-raw-message-udp (raw-message-buffer rem-address rem-port)
  "Deserialize a raw message string, srcuid, and destuid.
  srcuid and destuid will be that of a proxy-gossip-node and gossip-node on THIS machine,
  respectively."
  ;network message: (list (real-uid node) srcuid msg)
  ;                     uid  --^            ^-- source uid
  ;             on local machine            on destination machine
  (destructuring-bind (destuid srcuid msg)
                      (loenc:decode raw-message-buffer)
    (when (debug-level 1)
      (debug-log :INCOMING-UDP msg :FROM rem-address rem-port :TO destuid))
    (let ((proxy (ensure-proxy-node :UDP rem-address rem-port srcuid)))
      ;ensure a local node of type proxy-gossip-node exists on this machine with
      ;  given rem-address, rem-port, and srcuid (the last of which will be the proxy node's real-uid that it points to).
      (values msg (uid proxy) destuid) ; use uid of proxy here because destuid needs to see a source that's meaningful
      ;   on THIS machine.
      )))

(defun parse-raw-message-tcp (stream)
  "Deserialize a raw message string, srcuid, and destuid.
  srcuid and destuid will be that of a proxy-gossip-node and gossip-node on THIS machine,
  respectively."
  ;network message: (list (real-uid node) srcuid msg)
  ;                    uid  --^            ^-- source uid
  ;             on local machine     on destination machine
  (let ((rem-address (usocket:get-peer-address stream))
        (rem-port    (usocket:get-peer-port stream)))
    (destructuring-bind (destuid srcuid msg)
                        (loenc:deserialize stream)
      (when (debug-level 1)
        (debug-log :INCOMING-TCP msg :FROM rem-address :TO destuid))
      (let ((proxy (ensure-proxy-node :TCP rem-address rem-port srcuid)))
        ;ensure a local node of type proxy-gossip-node exists on this machine with
        ;  given rem-address, rem-port, and srcuid (the last of which will be the proxy node's real-uid that it points to).
        (values msg (uid proxy) destuid) ; use uid of proxy here because destuid needs to see a source that's meaningful
        ;   on THIS machine.
        ))))

(defun incoming-message-handler-udp (buf rem-ip rem-port)
  "Locally dispatch messages received from network"
  (multiple-value-bind (msg srcuid destuid)
                       ; srcuid will be that of a proxy-gossip-node on receiver (this) machine
                       ; destuid will be that of a true gossip-node on receiver (this) machine
                       (parse-raw-message-udp buf rem-ip rem-port)
    (incf (hopcount msg)) ; no need to copy message here since we just created it from scratch
    (send-msg msg destuid srcuid)))

(defun incoming-message-handler-tcp (stream)
  "Locally dispatch messages received from network"
  (multiple-value-bind (msg srcuid destuid)
                       ; srcuid will be that of a proxy-gossip-node on receiver (this) machine
                       ; destuid will be that of a true gossip-node on receiver (this) machine
                       (parse-raw-message-tcp stream)
    (incf (hopcount msg)) ; no need to copy message here since we just created it from scratch
    (send-msg msg destuid srcuid)))

(defmethod serve-gossip-port ((mode (eql :UDP)) socket)
  "UDP gossip port server loop"
    (let ((maxbuf (make-array cosi-simgen::*max-buffer-length*
                              :element-type '(unsigned-byte 8))))
      (unwind-protect
          (loop
            (when (eql :SHUTDOWN-SERVER *shutting-down*)
                (setf *shutting-down* nil)
                (return-from serve-gossip-port))
	    (multiple-value-bind (buf buf-len rem-ip rem-port)
		(usocket:socket-receive socket maxbuf (length maxbuf))
              (let* ((saf-buf (if (eq buf maxbuf)
                                  (subseq buf 0 buf-len)
                                buf))
                     (shutdown-msg? (equalp *shutdown-msg* (subseq buf 0 (shutdown-msg-len)))))
                (when shutdown-msg?
                  (setf *shutting-down* nil)
                  (return-from serve-gossip-port))
                (incoming-message-handler-udp saf-buf rem-ip rem-port))))
        (usocket:socket-close socket))))

(defmethod serve-gossip-port ((mode (eql :TCP)) listening-socket)
  "TCP gossip port server loop"
  (unwind-protect
      (loop
        (when (eql :SHUTDOWN-SERVER *shutting-down*)
          (setf *shutting-down* nil)
          (return-from serve-gossip-port))
        (let ((stream nil)
              (timed-out? nil))
          ; Following always returns T in CCL. Thus sockets are "born blocking"
          ;(format t "~%Blocking status of socket: ~S" (ccl::get-socket-fd-blocking (ccl::socket-device listening-socket)))
          (setf stream (ignore-errors (usocket:socket-accept listening-socket)))
          
          (when (debug-level 3)
            (debug-log "Got connection from " (usocket:get-peer-address stream)))
          
          ;; At this point, we have a live incoming stream. Although it may be closing.
          
          (setf stream (usocket:wait-for-input stream :timeout 10 :ready-only t))
          (setf timed-out? (not (eql :READ (usocket::state stream))))
          
          (when (debug-level 4)
            (if timed-out?
                (debug-log "Giving up.")
                (debug-log "Got data.")))
          ;; At this point, we have data available. Probably (may be closed or timed out).
          (cond ((or (eql :SHUTDOWN-SERVER *shutting-down*)
                     timed-out?)
                 (when stream (usocket:socket-close stream)))
                ;; Really should have data at this point...
                (t
                 (incoming-message-handler-tcp stream)))))
    (when listening-socket (usocket:socket-close listening-socket))))

(defun open-passive-udp-socket (port)
  "Open a passive udp socket. Returns socket if successful.
   Returns a keyword if some kind of error."
  (handler-case (usocket:socket-connect nil nil
                        :protocol :datagram
                        :local-host usocket:*wildcard-host* ; must be 0, not "localhost", in order to receive on all IP addresses of all interfaces
                        :local-port port)
  (USOCKET:ADDRESS-IN-USE-ERROR ()
                                :ADDRESS-IN-USE)))

(defun open-passive-tcp-socket (port)
  "Open a passive tcp socket. Returns socket if successful.
  Returns a keyword if some kind of error."
  (handler-case (usocket:socket-listen
                 usocket:*wildcard-host*
                 port
                 :element-type '(unsigned-byte 8)
                 :reuse-address t)
    (USOCKET:ADDRESS-IN-USE-ERROR ()
                                  :ADDRESS-IN-USE)))

(defmethod start-gossip-server ((mode (eql :udp)) &optional (port *nominal-gossip-port*) (try-count 0))
  "Starts local passive gossip server and return it and its local port."
  (when (< try-count *max-server-tries*)
    (unless (find-process *udp-gossip-server-name*)
      (setf *shutting-down* nil)
      (let* ((socket (open-passive-udp-socket port)))
        (cond ((usocket:datagram-usocket-p socket)
               (mpcompat:process-run-function *udp-gossip-server-name* nil
                 'serve-gossip-port mode socket)
               (values (setf *udp-gossip-socket* socket)
                       (setf *actual-udp-gossip-port* (usocket:get-local-port socket))))
              ((eql :ADDRESS-IN-USE socket)
               (if (find-process *udp-gossip-server-name*)
                   ; if process exists for serving UDP in THIS LISP IMAGE, we're done
                   nil
                   ; otherwise, assume process exists for serving UDP on some OTHER lisp image, which means we can retry
                   (start-gossip-server mode (1+ port) (1+ try-count)))))))))

(defmethod start-gossip-server ((mode (eql :TCP)) &optional (port *nominal-gossip-port*) (try-count 0))
  (unless (find-process *tcp-gossip-server-name*)
    (setf *shutting-down* nil)
    (let* ((socket open-passive-tcp-socket))
      (cond ((usocket:stream-server-usocket-p socket)
             (mpcompat:process-run-function *tcp-gossip-server-name* nil
               'serve-gossip-port mode socket)
             (values (setf *tcp-gossip-socket* socket)
                     (setf *actual-tcp-gossip-port* (usocket:get-local-port socket))))
            ((eql :ADDRESS-IN-USE socket)
             (if (find-process *tcp-gossip-server-name*)
                 ; if process exists for serving TCP in THIS LISP IMAGE, we're done
                 nil
                 ; otherwise, assume process exists for serving TCP on some OTHER lisp image, which means we can retry
                 (start-gossip-server mode (1+ port) (1+ try-count))))))))

#+IGNORE
 (defun internal-send-socket (ip port packet)
    (let ((nb (length packet)))
      (when (> nb cosi-simgen::*max-buffer-length*)
        (error "Packet too large for UDP transmission"))
      ; can't just use the listener socket here because then you get EADDRNOTAVAIL errors
      (let ((socket (usocket:socket-connect ip port
                                           ; :local-host (eripa)
                                            :local-port *actual-udp-gossip-port*
                                            :protocol :datagram)))
        ;; (pr :sock-send (length packet) real-ip packet)
        (unless (eql nb (usocket:socket-send socket packet nb))
          (ac::pr :socket-send-error ip packet))
        (usocket:socket-close socket)
        )))

(defun internal-send-socket (ip port packet)
    (let ((nb (length packet)))
      (when (> nb cosi-simgen::*max-buffer-length*)
        (error "Packet too large for UDP transmission"))
      (let ((socket *udp-gossip-socket*))
        ;; (pr :sock-send (length packet) real-ip packet)
        (unless (eql nb (usocket:socket-send socket packet nb :host ip :port port))
          (ac::pr :socket-send-error ip packet)))))

<<<<<<< HEAD
=======
(defmethod shutdown-gossip-server ((mode (eql T)) &optional port)
  (declare (ignore port))
  (shutdown-gossip-server :UDP)
  (shutdown-gossip-server :TCP))

>>>>>>> 814bb663
(defmethod shutdown-gossip-server ((mode (eql :UDP)) &optional (port *nominal-gossip-port*))
  (setf *shutting-down* :SHUTDOWN-SERVER)
  (uiop:if-let (process (find-process *udp-gossip-server-name*))
    (progn
      (sleep .5)
      (internal-send-socket "127.0.0.1" port *shutdown-msg*)
      (sleep .5)
      (process-kill process)
      (when (and *udp-gossip-socket*
                 ;;; #+CCL (ccl::socket-connected *udp-gossip-socket*) ; won't work. usockets are not ccl sockets.
                 )
        (usocket:socket-close *udp-gossip-socket*))
      (setf *udp-gossip-socket* nil
            *actual-udp-gossip-port* nil))))

(defmethod shutdown-gossip-server ((mode (eql :TCP)) &optional (port *nominal-gossip-port*))
  (declare (ignore port)) ; probably don't need this
  (setf *shutting-down* :SHUTDOWN-SERVER)
  (uiop:if-let (process (find-process *tcp-gossip-server-name*))
    (progn
      (sleep .5)
      (process-kill process)
      (when *tcp-gossip-socket*
        (usocket:socket-close *tcp-gossip-socket*))
      (setf *tcp-gossip-socket* nil
            *actual-tcp-gossip-port* nil))))

(defmethod transmit-msg ((msg gossip-message-mixin) (node gossip-node) srcuid)
  (declare (ignore srcuid))
  (error "Bug: Cannot transmit to a local node!"))

#+IGNORE
(defmethod transmit-msg ((msg gossip-message-mixin) (node udp-gossip-node) srcuid)
<<<<<<< HEAD
  "Send message across network.
   srcuid is that of the (real) local gossip-node that sent message to this node."
  (cond (*udp-gossip-socket*
         (maybe-log node :TRANSMIT msg)
         (let* ((packet (loenc:encode (list (real-uid node) srcuid msg)))
                (nb (length packet)))
           (when (> nb cosi-simgen::*max-buffer-length*)
             (error "Packet too large for UDP transmission"))
           (unless (eql nb (usocket:socket-send
                            *udp-gossip-socket*
                            packet
                            nb
                            :host (real-address node)
                            :port (real-port node)))
             (ac::pr :socket-send-error (real-address node) packet))))
        (t
         (maybe-log node :CANNOT-TRANSMIT "no socket"))))

(defmethod transmit-msg ((msg gossip-message-mixin) (node udp-gossip-node) srcuid)
=======
>>>>>>> 814bb663
  "Send message across network.
   srcuid is that of the (real) local gossip-node that sent message to this node."
  (cond (*udp-gossip-socket*
         (maybe-log node :TRANSMIT msg)
         (let* ((packet (loenc:encode (list (real-uid node) srcuid msg)))
                (nb (length packet)))
           (when (> nb cosi-simgen::*max-buffer-length*)
             (error "Packet too large for UDP transmission"))
<<<<<<< HEAD
=======
           (unless (eql nb (usocket:socket-send
                            *udp-gossip-socket*
                            packet
                            nb
                            :host (real-address node)
                            :port (real-port node)))
             (ac::pr :socket-send-error (real-address node) packet))))
        (t
         (maybe-log node :CANNOT-TRANSMIT "no socket"))))

(defmethod transmit-msg ((msg gossip-message-mixin) (node udp-gossip-node) srcuid)
  "Send message across network.
   srcuid is that of the (real) local gossip-node that sent message to this node."
  (cond (*udp-gossip-socket*
         (maybe-log node :TRANSMIT msg)
         (let* ((packet (loenc:encode (list (real-uid node) srcuid msg)))
                (nb (length packet)))
           (when (> nb cosi-simgen::*max-buffer-length*)
             (error "Packet too large for UDP transmission"))
>>>>>>> 814bb663
           (internal-send-socket (real-address node) (real-port node) packet)
           ))
        (t
         (maybe-log node :CANNOT-TRANSMIT "no socket"))))


(defmethod transmit-msg ((msg gossip-message-mixin) (node tcp-gossip-node) srcuid)
  "Send message across network.
  srcuid is that of the (real) local gossip-node that sent message to this node."
  (let ((stream (ensure-open-stream (real-address node) (real-port node))))
    (when (streamp stream)
      (loenc:serialize (list (uid node) (real-uid node) srcuid msg) stream))))

#|
(defun ensure-open-stream (ip port)
  (let* ((integer-ip (usocket::host-to-hbo ip))
         (key (if integer-ip
                  (+ (ash integer-ip 16) port)))
         (stream nil))
    (mpcompat:with-lock *stream-lock*
      (setf stream (gethash key *open-streams*))
      (when stream
        (remhash key *open-streams*)))
    
      
  (handler-case (usocket:socket-connect ip port :protocol :stream
			 :element-type '(unsigned-byte 8))
    (USOCKET:CONNECTION-REFUSED-ERROR () :CONNECTION-REFUSED)))
|#

(defmethod deliver-gossip-msg (gossip-msg (node gossip-node) srcuid)
  (setf gossip-msg (copy-message gossip-msg)) ; must copy before incrementing hopcount because we can't
  ;  modify the original without affecting other threads.
  (incf (hopcount gossip-msg))
  ; Remember the srcuid that sent me this message, because that's where reply will be forwarded to
  (locally-receive-msg gossip-msg node srcuid))

(defmethod deliver-gossip-msg (gossip-msg (node proxy-gossip-node) srcuid)
  "This node is a standin for a remote node. Transmit message across network."
   (transmit-msg gossip-msg node srcuid))

(defun run-gossip-sim (&optional (protocol :UDP))
  "Archive the current log and clear it.
   Prepare all nodes for new simulation.
   Only necessary to call this once, or
   again if you change the graph or want to start with a clean log."
<<<<<<< HEAD
  (shutdown-gossip-server :udp)
  ;(shutdown-gossip-server :tcp)
  (vector-push-extend *log* *archived-logs*)
  (setf *log* (new-log))
  (sleep .5)
  (start-gossip-server :UDP)
  ;(start-gossip-server :TCP)
=======
  (shutdown-gossip-server t)
  (vector-push-extend *log* *archived-logs*)
  (setf *log* (new-log))
  (sleep .5)
  (start-gossip-server protocol)
>>>>>>> 814bb663
  (maphash (lambda (uid node)
             (declare (ignore uid))
             (setf (car (ac::actor-busy (actor node))) nil)
             (clear-caches node))
           *nodes*)
  (hash-table-count *nodes*))

; (make-graph 10)
; (save-graph-to-file "~/gossip/10nodes.lisp")
; (restore-graph-from-file "~/gossip/10nodes.lisp")
; (restore-graph-from-file "~/gossip/10nodes2.lisp") ;;; best test network
; (make-graph 5)
; (save-graph-to-file "~/gossip/5nodes.lisp")
; (restore-graph-from-file "~/gossip/5nodes.lisp")

; (make-graph 100)
; (make-graph 1000)
; (make-graph 10000)
; (visualize-nodes *nodes*)  ; probably not a great idea for >100 nodes

; PARTIAL GOSSIP TESTS
; (make-graph 10)
; (set-protocol-style :gossip 2)
; (get-protocol-style)
; (run-gossip-sim)
; (solicit-wait (random-node) :count-alive)
; (solicit-wait (random-node) :list-alive)
; (visualize-nodes *nodes*)
; (inspect *log*)

#+CCL ; because this method doesn't exist in CCL, and the default doesn't work for udpsockets.
(defmethod ccl::local-socket-address ((socket ccl::udp-socket))
  (getf (ccl::socket-keys socket) :local-address))

(defun other-port ()
  (when *udp-gossip-socket*
    (if (= 65002 *actual-udp-gossip-port*)
        65003
        65002)))
    
; UDP TESTS
; ON SERVER MACHINE
; (clrhash *nodes*)
#+TEST
(setf localnode (make-node
  :UID 200
  :NEIGHBORS nil))
; (run-gossip-sim)

; ON CLIENT MACHINE
; (clrhash *nodes*)
; (run-gossip-sim)
#+TEST-LOCALHOST
(setf rnode (ensure-proxy-node :UDP "localhost" (other-port) 200)) ; assumes there's a node numbered 200 on another Lisp process at 65003
#+TEST-AMAZON
(setf rnode (ensure-proxy-node :UDP "ec2-35-157-133-208.eu-central-1.compute.amazonaws.com" *nominal-gossip-port* 200))


#+TEST ; create 'real' local node to call solicit-wait on because otherwise system will try to forward the
       ;   continuation that solicit-wait makes across the network
(setf localnode (make-node
  :UID 201
  :NEIGHBORS (list (uid rnode))))
; (solicit-wait localnode :count-alive)
; (solicit-wait localnode :list-alive)
; (solicit-wait localnode :list-addresses)
; (solicit localnode :gossip-relate-unique :foo :bar)
; (solicit-wait localnode :gossip-lookup-key :foo)

; (run-gossip-sim)
; (solicit-wait (first (listify-nodes)) :list-alive)
; (solicit-progress (first (listify-nodes)) :list-alive)
; (solicit-wait (first (listify-nodes)) :count-alive)
; (solicit (first (listify-nodes)) :announce :foo)
; (solicit-wait 340 :list-alive) ; if there happens to be a node with UID 340
; (inspect *log*) --> Should see :FINALREPLY with all nodes (or something slightly less, depending on network delays, etc.) 

; (solicit (first (listify-nodes)) :gossip-relate-unique :foo :bar)
; (solicit-wait (first (listify-nodes)) :gossip-lookup-key :foo)
; (solicit (first (listify-nodes)) :gossip-relate :foo :baz)
; (solicit-wait (first (listify-nodes)) :gossip-lookup-key :foo)

; (set-protocol-style :gossip) ; ensure every node will likely not get the message
; (solicit (first (listify-nodes)) :gossip-relate-unique :foo 2)
; (solicit (second (listify-nodes)) :gossip-relate-unique :foo 17)
; (solicit (third (listify-nodes)) :gossip-relate-unique :foo 5)
; (set-protocol-style :neighborcast)
; (solicit-wait (first (listify-nodes)) :find-max :foo)
; (solicit-wait (first (listify-nodes)) :find-min :foo)

;; should produce something like (:FINALREPLY "node209" "sol255" (((:BAZ :BAR) . 4))) as last *log* entry

(defun get-kvs (key)
  "Shows value of key for all nodes. Just for debugging. :gossip-lookup-key for real way to do this."
  (let ((nodes (listify-nodes)))
    (mapcar (lambda (node)
              (cons node (kvs:lookup-key (local-kvs node) key)))
            nodes)))

; TEST NO-REPLY MESSAGES
; (make-graph 10)
; (run-gossip-sim)
; (solicit (first (listify-nodes)) :gossip-relate-unique :foo :bar)
; (get-kvs :foo) ; should return a list of (node . BAR)
; (solicit (first (listify-nodes)) :gossip-remove-key :foo)
; (get-kvs :foo) ; should just return a list of (node . nil)
; (solicit (first (listify-nodes)) :gossip-tally :foo 1)
; (get-kvs :foo) ; should return a list of (node . 1)
; (solicit (first (listify-nodes)) :gossip-tally :foo 1)
; (get-kvs :foo) ; should return a list of (node . 2)

#+TESTING
(setf node (make-node
  :UID 253
  :ADDRESS 'NIL
  :NEIGHBORS '(248 250 251)
  :LOGFN 'GOSSIP::DEFAULT-LOGGING-FUNCTION
  :KVS (as-hash-table 'eql '((key1 . 1) (key2 . 2) (key3 . 3)))))

#+TESTING
(save-node node *standard-output*)

#+TESTING
(setf msg (make-solicitation :kind :list-alive))
#+TESTING
(copy-message msg)<|MERGE_RESOLUTION|>--- conflicted
+++ resolved
@@ -471,17 +471,7 @@
       (:gossip
        (unless node (error "No node attached to this actor!"))
        (destructuring-bind (srcuid gossip-msg) (cdr actor-msg)
-<<<<<<< HEAD
-         (deliver-gossip-msg gossip-msg node srcuid)))
-      (:echo
-       ; we expect node to be nil in this case, but it's actually
-       ;   irrelevant. We could just as well use an actor attached to a node
-       ;   for echoing if we wanted to.
-       (destructuring-bind (srcuid destuid gossip-msg) (cdr actor-msg)
-         (send-msg gossip-msg destuid srcuid))))))
-=======
          (deliver-gossip-msg gossip-msg node srcuid))))))
->>>>>>> 814bb663
 
 #+OBSOLETE
 (defmethod gossip-dispatcher ((node proxy-gossip-node) &rest actor-msg)
@@ -516,24 +506,6 @@
     (lambda (&rest msg)
       (apply 'gossip-dispatcher node msg))))
 
-<<<<<<< HEAD
-(defparameter *echo-actor* nil "An actor whose sole purpose is to bounce messages to other nodes.")
-
-#+OBSOLETE
-(defmethod echo-msg ((msg gossip-message-mixin) srcuid)
-  "Cause a message to be echoed back to myself.
-  An actor can send a message to itself while forcing itself to first yield and
-  handle other messages before handling the one herein."
-  (unless *echo-actor*
-    (setf *echo-actor* (make-gossip-actor nil)))
-  (ac:send *echo-actor*
-           :echo ; actor-verb
-           srcuid  ; source node
-           srcuid  ; destuid = srcuid because we're echoing
-           msg))
-
-=======
->>>>>>> 814bb663
 (defun make-node (&rest args)
   "Makes a new node"
   (let* ((node (apply 'make-instance 'gossip-node args))
@@ -1330,11 +1302,7 @@
 (defmethod list-alive ((msg gossip-message-mixin) (thisnode gossip-node) srcuid)
   (generic-srr-handler msg thisnode srcuid))
 
-<<<<<<< HEAD
-;;;; List-Addresses
-=======
 ;;;; List-Addresses. Every node reports its address. Useful if every node is on a different machine.
->>>>>>> 814bb663
 
 (defmethod list-addresses ((msg gossip-message-mixin) (thisnode gossip-node) srcuid)
   (generic-srr-handler msg thisnode srcuid))
@@ -1668,12 +1636,8 @@
 
 (defun ensure-proxy-node (mode real-address real-port real-uid)
   "Real-address, real-port, and real-uid refer to the node on an OTHER machine that this node points to.
-<<<<<<< HEAD
-   Returns newly-created or old proxy-gossip-node."
-=======
    Returns newly-created or old proxy-gossip-node.
    Found or newly-created proxy will be added to *nodes* database for this process."
->>>>>>> 814bb663
   (let* ((key (if (and (integerp real-address)
                        (null real-port))
                   real-address ; means port is already folded into real-address
@@ -1888,14 +1852,11 @@
         (unless (eql nb (usocket:socket-send socket packet nb :host ip :port port))
           (ac::pr :socket-send-error ip packet)))))
 
-<<<<<<< HEAD
-=======
 (defmethod shutdown-gossip-server ((mode (eql T)) &optional port)
   (declare (ignore port))
   (shutdown-gossip-server :UDP)
   (shutdown-gossip-server :TCP))
 
->>>>>>> 814bb663
 (defmethod shutdown-gossip-server ((mode (eql :UDP)) &optional (port *nominal-gossip-port*))
   (setf *shutting-down* :SHUTDOWN-SERVER)
   (uiop:if-let (process (find-process *udp-gossip-server-name*))
@@ -1929,7 +1890,6 @@
 
 #+IGNORE
 (defmethod transmit-msg ((msg gossip-message-mixin) (node udp-gossip-node) srcuid)
-<<<<<<< HEAD
   "Send message across network.
    srcuid is that of the (real) local gossip-node that sent message to this node."
   (cond (*udp-gossip-socket*
@@ -1949,8 +1909,6 @@
          (maybe-log node :CANNOT-TRANSMIT "no socket"))))
 
 (defmethod transmit-msg ((msg gossip-message-mixin) (node udp-gossip-node) srcuid)
-=======
->>>>>>> 814bb663
   "Send message across network.
    srcuid is that of the (real) local gossip-node that sent message to this node."
   (cond (*udp-gossip-socket*
@@ -1959,28 +1917,6 @@
                 (nb (length packet)))
            (when (> nb cosi-simgen::*max-buffer-length*)
              (error "Packet too large for UDP transmission"))
-<<<<<<< HEAD
-=======
-           (unless (eql nb (usocket:socket-send
-                            *udp-gossip-socket*
-                            packet
-                            nb
-                            :host (real-address node)
-                            :port (real-port node)))
-             (ac::pr :socket-send-error (real-address node) packet))))
-        (t
-         (maybe-log node :CANNOT-TRANSMIT "no socket"))))
-
-(defmethod transmit-msg ((msg gossip-message-mixin) (node udp-gossip-node) srcuid)
-  "Send message across network.
-   srcuid is that of the (real) local gossip-node that sent message to this node."
-  (cond (*udp-gossip-socket*
-         (maybe-log node :TRANSMIT msg)
-         (let* ((packet (loenc:encode (list (real-uid node) srcuid msg)))
-                (nb (length packet)))
-           (when (> nb cosi-simgen::*max-buffer-length*)
-             (error "Packet too large for UDP transmission"))
->>>>>>> 814bb663
            (internal-send-socket (real-address node) (real-port node) packet)
            ))
         (t
@@ -2027,21 +1963,11 @@
    Prepare all nodes for new simulation.
    Only necessary to call this once, or
    again if you change the graph or want to start with a clean log."
-<<<<<<< HEAD
-  (shutdown-gossip-server :udp)
-  ;(shutdown-gossip-server :tcp)
-  (vector-push-extend *log* *archived-logs*)
-  (setf *log* (new-log))
-  (sleep .5)
-  (start-gossip-server :UDP)
-  ;(start-gossip-server :TCP)
-=======
   (shutdown-gossip-server t)
   (vector-push-extend *log* *archived-logs*)
   (setf *log* (new-log))
   (sleep .5)
   (start-gossip-server protocol)
->>>>>>> 814bb663
   (maphash (lambda (uid node)
              (declare (ignore uid))
              (setf (car (ac::actor-busy (actor node))) nil)
