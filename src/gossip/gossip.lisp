;;; gossip.lisp
;;; 11-May-2018 SVS

;;; Actor-based gossip protocol.
;;; As far as the actors are concerned,
;;; we're just sending messages of type :gossip, regardless of whether they're solicitations
;;; or replies.
;;; Gossip messages are simply sent as payload of a lower-level actor message.

;;;; TODO:
;;;; Change things such that when forward-to is an integer, if a node gets an active ignore back from
;;;;  neighbor X, it should pick another neighbor if it has more available.

;;;; NOTES: "Upstream" means "back to the solicitor: the node that sent me a solicitation in the first place"

(in-package :gossip)

(defparameter *default-uid-style* :short ":tiny, :short, or :long. :short is shorter; :long is more comparable with other emotiq code.
       :tiny should only be used for testing, documentation, and graph visualization of nodes on a single machine since it creates extremely short UIDs
        that are not expected to be globally-unique.")
(defparameter *max-message-age* 30 "Messages older than this number of seconds will be ignored")
(defparameter *max-seconds-to-wait* 10 "Max seconds to wait for all replies to come in")
(defparameter *direct-reply-max-seconds-to-wait* *max-seconds-to-wait* "Max second to wait for direct replies")
(defvar *incoming-mailbox* (mpcompat:make-mailbox) "Destination for incoming objects off the wire. Should be an actor in general. Mailbox is only for testing.")
(defparameter *max-buffer-length* 65500)
(defvar *default-graphID* :root "Identifier of the default, root, ground, or 'physical' graph that a node is always part of")
(defvar *hmac-keypair* nil "Keypair for this running instance. Should only be written to by *hmac-keypair-actor*")
(defvar *hmac-keypair-lock* (mpcompat:make-lock) "Lock for *hmac-keypair*")
(defvar *hmac-keypair-actor* nil "Actor managing *hmac-keypair*")
(defvar *remote-uids* nil "cons of (time . list returned by multiple-list-uids). Only reflects uids found through active pinging
        of other machines, not those that result from unsolicited incoming messages to this machine.")
(defvar *uber-set-cache* nil "Nodes of the uber-set known by this machine")

; TODO: Document what uber-network and uber-set mean

(defparameter *eripa* nil "Externally-routable IP address (or domain name) for this machine, if known")

(defparameter *gossip-absorb-errors* nil "True for normal use; nil for debugging")

(defvar *last-uid* 0 "Simple counter for making UIDs. Only used for :short style UIDs.")
(defvar *last-tiny-uid* 0 "Simple counter for making UIDs")

(defparameter *delay-interim-replies* t "True to delay interim replies.
  Should be true, especially on larger networks. Reduces unnecessary interim-replies while still ensuring
  some partial information is propagating in case of node failures.")

(defparameter *nominal-gossip-port* 65002 "Nominal gossip network port to be used.")

;;;; DEPRECATE
(defparameter *use-all-neighbors* 2 "True to broadcast to all neighbors; nil for none (no forwarding).
                                       Can be an integer to pick up to n neighbors.")
;;;; DEPRECATE
(defparameter *active-ignores* t "True to reply to sender when we're ignoring a message from that sender.")

(defparameter *max-server-tries* 4 "How many times we can try finding an unused local server port before we give up. 1 to only try once.")

; Actuals below can differ from nominal if you're running multiple servers on the same machine in different processes.
(defvar *actual-udp-gossip-port* nil "Local gossip UDP network port actually in use")
(defvar *actual-tcp-gossip-port* nil "Local gossip TCP network port actually in use")
(defvar *udp-gossip-socket* nil "Local passive UDP gossip socket, if any")
(defvar *tcp-gossip-socket* nil "Local passive TCP gossip socket, if any")

(defparameter *max-server-tries* 4 "How many times we can try finding an unused local server port before we give up. 1 to only try once.")
(defparameter *shutting-down*     nil "True to shut down gossip-server")
(defparameter *shutdown-msg* (make-array 8 :element-type '(UNSIGNED-BYTE 8) :initial-contents #(115 104 117 116 100 111 119 110)) "shutdown")
(defun shutdown-msg-len () (length *shutdown-msg*))
(defvar *udp-proxy-table* (make-hash-table) "Hash table of all UDP proxies on this machine")
(defvar *tcp-proxy-table* (make-hash-table) "Hash table of all TCP proxies on this machine")

(defvar *tcp-gossip-server-name* "TCP Gossip Server")
(defvar *udp-gossip-server-name* "UDP Gossip Server")

(defvar *transport* nil "Network transport endpoint.")

(defvar *ll-application-handler* nil "Set to a function to be called when the API methods reach their target.")

;; ------------------------------------------------------------------------------
;; Generic handling for expected authenticated messages. Check for
;; valid deserialization, check deserialization is a
;; pbc:signed-message, check for valid signature, then call user's
;; handler with embedded authenticated message. If any failure along
;; the way, just drop the message on the floor.

(defun do-process-authenticated-packet (deserialize-fn body-fn)
  "Handle decoding and authentication. If fails in either case just do nothing."
  (let ((decoded (handler-case
                   ;; might not be a valid serialization
                   (funcall deserialize-fn)
                   (error (e) (log-event :error "Invalid deserialization" e)
                          nil))))
    (when (and decoded
               (handler-case
                   ;; might not be a pbc:signed-message
                   (pbc:check-message decoded)
                 (error (e) (log-event :error "Invalid signature" e)
                        nil)))
      (funcall body-fn (pbc:signed-message-msg decoded)))))

(defmacro with-authenticated-packet ((packet-arg) deserializer &body body)
  "Macro to simplify decoding and authentication"
  `(do-process-authenticated-packet (lambda ()
                                      ,deserializer)
                                    (lambda (,packet-arg)
                                      ,@body)))

(defun remove-keywords (arg-list keywords)
  (let ((clean-tail arg-list))
    ;; First, determine a tail in which there are no keywords to be removed.
    (loop for arg-tail on arg-list by #'cddr
	  for (key) = arg-tail
	  do (when (member key keywords :test #'eq)
	       (setq clean-tail (cddr arg-tail))))
    ;; Cons up the new arg list until we hit the clean-tail, then nconc that on
    ;; the end.
    (loop for arg-tail on arg-list by #'cddr
	  for (key value) = arg-tail
	  if (eq arg-tail clean-tail)
	    nconc clean-tail
	    and do (loop-finish)
	  else if (not (member key keywords :test #'eq))
	    nconc (list key value)
	  end)))

(defmacro with-keywords-removed ((var keywords &optional (new-var var))
				 &body body)
  "binds NEW-VAR (defaults to VAR) to VAR with the keyword arguments specified
in KEYWORDS removed."
  `(let ((,new-var (remove-keywords ,var ',keywords)))
     ,@body))


; Typical cases:
; Case 1: *use-all-neighbors* = true and *active-ignores* = nil. The total-coverage (neighborcast) case.
; Case 2: *use-all-neighbors* = 1 and *active-ignores* = true. The more common gossip case.
; Case 3: *use-all-neighbors* = true and *active-ignores* = true. More messages than necessary. NOW A FORBIDDEN CASE.
; Case 4: *use-all-neighbors* = 1 and *active-ignores* = false. Lots of timeouts. Poor results. NOW A FORBIDDEN CASE.

;;; DEPRECATE. Use forward-to slot on messages for this now.
(defun set-protocol-style (kind &optional (n 2))
  "Set style of protocol.
   :gossip style to pick one neighbor at random to send solicitations to.
      There's no guarantee this will reach all nodes. But it's quicker and more realistic.
   :neighborcast   style to send solicitations to all neighbors. More likely to reach all nodes but replies may be slower.
   Neither style should result in timeouts of a node waiting forever for a response from a neighbor."
  (case kind
    (:gossip (setf *use-all-neighbors* n
                   *active-ignores* t))  ; must be true when *use-all-neighbors* is nil. Otherwise there will be timeouts.
    (:neighborcast  (setf *use-all-neighbors* t
                   *active-ignores* nil)))
  kind)

(defun get-protocol-style ()
  "Get style of protocol. See set-protocol-style."
  (cond ((and (null *use-all-neighbors*)
              *active-ignores*)
         :noforward) ; use 0 neighbors means "no forward" which is generally counterproductive except during bootstrapping
        ((and (integerp *use-all-neighbors*)
              *active-ignores*)
         (if (zerop *use-all-neighbors*)
             (values :noforward)
             (values :gossip *use-all-neighbors*)))
        ((and (eql t *use-all-neighbors*)
              (null *active-ignores*))
         :neighborcast)
        (t :unknown)))
             
; (set-protocol-style :neighborcast) ; you should expect 100% correct responses most of the time in this mode
; (set-protocol-style :gossip)       ; you should expect 100% correct responses very rarely in this mode

#|
Discussion: :gossip style is more realistic for "loose" networks where nodes don't know much about their neighbors.
:neighborcast style is better after :gossip style has been used to discover the graph topology and agreements about collaboration
are in place between nodes.
|#

(defun make-uid-mapper ()
  "Returns a table that maps UIDs to objects"
  (kvs:make-store ':hashtable :test 'equal))

;;; defglobal here makes running tests easier
#+LISPWORKS
(hcl:defglobal-variable *nodes* (make-uid-mapper) "Table for mapping node UIDs to nodes known by local machine")
#+OpenMCL
(ccl:defglobal *nodes* (make-uid-mapper) "Table for mapping node UIDs to nodes known by local machine")

(defun clear-local-nodes ()
  "Delete all knowledge of local real and proxy nodes. Usually used only for testing and startup."
   (kvs:clear-store *nodes*)
   (setf *uber-set-cache* nil)) ; invalidate cache

(defun local-real-nodes ()
  "Returns a list of nodes that are real (non-proxy) and resident on this machine."
  (loop for node being each hash-value of *nodes*
    when (typep node 'gossip-node) collect node))

(defun local-real-uids ()
  "Returns a list of UIDs representing real (non-proxy) nodes resident on this machine."
  (loop for key being each hash-key of *nodes* using (hash-value node)
    when (typep node 'gossip-node) collect key))

(defun remote-real-uids ()
  "Returns a list of UIDs representing real (non-proxy) nodes resident on other machines.
  Second value returned is a universal-time of last time remotes were pinged."
  (let* ((remote-monads (cdr *remote-uids*))
         (remote-uids (loop for item in remote-monads
                        when (typep item 'augmented-data) collect (unwrap item))))
    (setf remote-uids (apply 'append remote-uids)) ; because each is a list
    (values remote-uids
            (car *remote-uids*))))

(defun uber-set ()
  "Returns a complete list of UIDs of real nodes (not proxies) known on both this machine and other machines.
   Second value returned is a universal-time of last time remotes were pinged."
  (multiple-value-bind (rr-uids timestamp) (remote-real-uids)
    (if *uber-set-cache*
        (values *uber-set-cache*
                timestamp)
        (values
         (setf *uber-set-cache* (union (local-real-uids) rr-uids))
               timestamp))))
      
(defun aws-p ()
  "Returns true if we're running on an AWS EC2 instance.
   Always runs quickly."
  ; https://serverfault.com/questions/462903/how-to-know-if-a-machine-is-an-ec2-instance
  (and (probe-file "/sys/hypervisor/uuid")
       (with-open-file (s "/sys/hypervisor/uuid")
         (let ((line (read-line s nil nil nil)))
           (and line
                (> (length line) 3)
                (equalp "ec2" (subseq line 0 3)))))))

(defun eripa-via-network-lookup ()
  "Returns ERIPA for current process via http lookup at external site"
  (let ((dq (with-output-to-string (s)
              (cond ((aws-p)
                     (http-fetch "http://169.254.169.254/latest/meta-data/public-ipv4" s))
                    (t (http-fetch "http://api.ipify.org/" s))))))
    (when (and (stringp dq)
               (> (length dq) 0))
      (values (usocket::host-to-vector-quad dq)
              dq))))

(defun externally-routable-ip-address ()
  "Returns ERIPA for current process"
  ; add mechanisms to get this from command-line args or environment variables which should take precedence
  ;   over network lookup
  (eripa-via-network-lookup))

(defun eripa ()
  "Return externally-routable ip address of this machine. This is the primary user function.
  Caches result for quick repeated use."
  (or *eripa*
      (setf *eripa* (externally-routable-ip-address))))

(defun encode-uid (machine-id process-id numeric-id)
  (logior (ash machine-id 48)
          (ash process-id 32)
          numeric-id))

(defun generate-new-monotonic-id ()
  (mpcompat:atomic-incf *last-uid*))

#+LISPWORKS
(progn
  (fli:define-c-typedef pid_t :int)
  (fli:define-foreign-function getpid ()
    :result-type pid_t))

; Somewhat shorter than the longer uuid version, (80 bits vs. 128) and more useful for simulating with
;   two processes on the same machine because it uses PID as part of the ID. Should still work
;   fine even in real (not simulated) systems.
(defun short-uid ()
  (encode-uid (logand #xFFFFFFFF (usocket::host-to-hbo (eripa))) ; 32 bits
              (logand #xFFFF #+OPENMCL (ccl::getpid) #+LISPWORKS (getpid)) ; 16 bits
              (logand #xFFFFFFFF (generate-new-monotonic-id)))) ; 32 bits

(defun long-uid ()
  (uuid::uuid-to-integer (uuid::make-v1-uuid)))

(defun new-tiny-uid ()
  (mpcompat:atomic-incf *last-tiny-uid*))

(defun new-uid (&optional (style *default-uid-style*))
  "Generate a new UID of the given style"
  (case style
    (:long  (long-uid))
    (:short (short-uid))
    (:tiny  (new-tiny-uid))))
                   
(defun uid? (thing)
  (integerp thing))

(defun uid= (thing1 thing2)
  (eql thing1 thing2))

(defclass uid-mixin ()
  ((uid :initarg :uid :initform (new-uid) :reader uid
        :documentation "Unique ID. These are assumed to become larger over time and not be random: They
         are used in discriminating later messages from earlier ones.")))

(defmethod print-object ((thing uid-mixin) stream)
   (with-slots (uid) thing
       (print-unreadable-object (thing stream :type t :identity nil)
          (when uid (princ uid stream)))))

;;; Should move these to mpcompat
(defun all-processes ()
  #+Allegro   mp:*all-processes*
  #+LispWorks (mp:list-all-processes)
  #+OpenMCL   (ccl:all-processes)
  #-(or Allegro LispWorks CCL)
  (warn "No implementation of ALL-PROCESSES for this system.")
  )

(defun process-name (process)
  #+Allegro                (mp:process-name process)
  #+LispWorks              (mp:process-name process)
  #+OpenMCL                (ccl:process-name process)
  #-(or Allegro LispWorks CCL)
  (warn "No implementation of PROCESS-NAME for this system."))

(defun process-kill (process)
  #+Allegro                (mp:process-kill process)
  #+LispWorks              (mp:process-terminate process)
  #+OpenMCL                (ccl:process-kill process)
  #-(or Allegro LispWorks CCL)
  (warn "No implementation of PROCESS-KILL for this system."))

(defun find-process (name)
  "Returns a process with given name, if any."
  (find-if (lambda (process) (ignore-errors (string-equal name (subseq (process-name process) 0 (length name))))) (all-processes)))

(defclass gossip-message-mixin (uid-mixin)
  ((timestamp :initarg :timestamp :initform (get-universal-time) :accessor timestamp
              :documentation "Timestamp of message origination")
   (hopcount :initarg :hopcount :initform 0 :accessor hopcount
             :documentation "Number of hops this message has traversed.")
   (kind :initarg :kind :initform nil :accessor kind
         :documentation "The verb of the message, indicating what action to take.")
   (args :initarg :args :initform nil :accessor args
         :documentation "Payload of the message. Arguments to kind.")
   ))

(defgeneric copy-message (msg)
  (:documentation "Copies a message object verbatim. Mainly for simulation mode
          where messages are shared, in which case in order to increase hopcount,
          the message needs to be copied."))

(defmethod copy-message ((msg gossip-message-mixin))
  (let ((new-msg (make-instance (class-of msg)
                   :uid (uid msg)
                   :timestamp (timestamp msg)
                   :hopcount (hopcount msg)
                   :kind (kind msg)
                   :args (args msg))))
    new-msg))

(defclass solicitation (gossip-message-mixin)
  ((forward-to :initarg :forward-to :initform *use-all-neighbors* :accessor forward-to
             :documentation "Normally true, which means this solicitation should be forwarded to neighbors
             of the one that originally received it. If nil, it means never forward. In that case, if a reply is expected,
             just reply immediately.
             It can be an integer n, which means to forward to up to n random neighbors. (This is traditional
             gossip protocol.)
             It can also simply be T, which means to forward to all neighbors. (This is neighborcast protocol.)")
   (reply-to :initarg :reply-to :initform nil :accessor reply-to
             :documentation "Nil for no reply expected. :UPSTREAM or :GOSSIP or :NEIGHBORCAST indicate
             replies should happen by one of those mechanisms, or a UID to request a direct reply to
             a specific node.")
   (graphid :initarg :graphid :initform *default-graphID* :accessor graphid
            :documentation "Which graph should this message propagate through? Since nodes can be part of multiple
             graphs, which identifies which set of neighbors to use when forwarding the message. *default-graphID* will be the default ground
             graph which can be considered a 'physical' graph, while the rest are 'logical' but this is just a convention."))
  (:documentation "An initial message sent to a gossip network or gossip node. Some solicitations require replies;
    some don't."))

(defun make-solicitation (&rest args)
  (apply 'make-instance 'solicitation args))

(defmethod neighborcast? ((msg solicitation))
  "True if message is requesting neighborcast protocol"
  (eql t (forward-to msg)))

(defmethod copy-message :around ((msg solicitation))
  (let ((new-msg (call-next-method)))
    (setf (forward-to new-msg) (forward-to msg)
          (reply-to new-msg) (reply-to msg)
          (graphID new-msg)  (graphID msg))
    new-msg))

(defclass solicitation-uid-mixin ()
  ((solicitation-uid :initarg :solicitation-uid :initform nil :accessor solicitation-uid
                     :documentation "UID of solicitation message that elicited this reply.")))

; Note: If you change a message before forwarding it, you need to create a new
;   message with a new UID. (Replies can often be changed as they percolate backwards;
;   they need new UIDs so that a node that has seen one set of information won't
;   automatically ignore it.)
(defclass reply (gossip-message-mixin solicitation-uid-mixin)
  ()
  (:documentation "Reply message. Used to reply to solicitations that need an :UPSTREAM or direct reply.
     This class is not used for :GOSSIP or :NEIGHBORCAST replies; those replies are just new solicitations.
     Why? Because only :UPSTREAM replies require the coalescence (i.e. reduce) mechanism and
     for those, an expectation needs to be set up in the sending node that a reply will be coming back,
     and a teardown mechanism happens when all expected replies have come back or a timeout occurs.
     No coalescence, expectation, or teardown needs to happen for :GOSSIP or :NEIGHBORCAST replies.

     Direct replies do establish expectations, so they use the reply class. Direct replies also use coalescence
     but only at the ultimate receiver node since there are no other nodes where coalescence could occur.

     It is common and expected to receive multiple :UPSTREAM or direct replies matching a given solicitation-uid.
     :UPSTREAM replies are 'inverse broadcasts' in that they have many sources that funnel
     back to one ultimate receiver -- the originator of the solicitation.
     Direct replies can be similar except the message is sent directly from the ultimate recipient back
     to the ultimate sender without being forwarded through the network."))

(defclass interim-reply (reply)
  ()
  (:documentation "Interim replies engender a forwarded interim reply immediately to coalesce
    all available data. A later interim reply (or a final reply) from node X for solicitation Y will override
    an earlier interim reply. 'Later' here means the reply itself has a UID that's larger than the 'older'
    one."))

(defun make-interim-reply (&rest args)
  (apply 'make-instance 'interim-reply args))

(defclass final-reply (reply)
  ()
  (:documentation "Final replies engender a forwarded final reply from node X iff all other replies node X
    is expecting have also been received and are final replies. Furthermore, all reply-expectation structures
    must be cleaned up in this event.
    Otherwise a final reply to node X just engenders another interim reply upstream from node X."))

(defun make-final-reply (&rest args)
  (apply 'make-instance 'final-reply args))

(defclass system-async (gossip-message-mixin solicitation-uid-mixin)
  ()
  (:documentation "Used only for special timeout and socket-wakeup messages. In this case, solicitation-uid field
    is used to indicate which solicitation should be timed out at the receiver of this message."))

(defun make-system-async (&rest args)
  (let ((timeout (apply 'make-instance 'system-async args)))
    (when (null (solicitation-uid timeout)) (error "No solicitation-uid on timeout"))
    timeout))

(defmethod copy-message :around ((msg reply))
  (let ((new-msg (call-next-method)))
    (setf (solicitation-uid new-msg) (solicitation-uid msg))
    new-msg))

(defmethod copy-message :around ((msg system-async))
  (let ((new-msg (call-next-method)))
    (setf (solicitation-uid new-msg) (solicitation-uid msg))
    new-msg))

(defclass gossip-mixin (uid-mixin)
  ((address :initarg :address :initform (eripa) :accessor address
            :documentation "Network address (e.g. IP) of node.")
   (logfn :initarg :logfn :initform 'default-logging-function :accessor logfn
          :documentation "If non-nil, assumed to be a function called with every
              message seen to log it.")))
   
(defclass gossip-actor (ac:actor)
  ((node :initarg :node :initform nil :accessor node
         :documentation "The gossip-node on behalf of which this actor works")))

(defclass actor-mixin ()
  ((actor :initarg :actor :initform nil :accessor actor
          :documentation "Actor for this node")))

(defclass gossip-node (gossip-mixin actor-mixin)
  ((message-cache :initarg :message-cache :initform (make-uid-mapper) :accessor message-cache
                  :documentation "Cache of seen messages. Table mapping UID of message to UID of upstream sender.
                  Used to ensure identical messages are not acted on twice, and to determine where
                  replies to a message should be sent in case of :UPSTREAM messages.")
   (repliers-expected :initarg :repliers-expected :initform (kvs:make-store ':hashtable :test 'equal)
                      :accessor repliers-expected
                      :documentation "2-level Hash-table mapping a solicitation id to another hashtable of srcuids
                     that I expect to reply to that solicitation. Values in second hashtable are either interim replies
                     that have been received from that srcuid for the given solicitation id.
                     Only accessed from this node's actor thread. No locking needed.
                     See Note B below for more info.")
   (reply-cache :initarg :reply-cache :initform (kvs:make-store ':hashtable :test 'equal)
               :accessor reply-cache
               :documentation "Hash-table mapping a solicitation id to some data applicable to THIS node
                  for that solicitation. Only accessed from this node's actor
                  thread. No locking needed. Only used for duration of a solicitation/reply cycle.")
   (local-kvs :initarg :local-kvs :initform (kvs:make-store ':hashtable :test 'equal) :accessor local-kvs
        :documentation "Local persistent key/value store for this node. Put long-lived global state data here.")
   (neighbors :initarg :neighbors :initform (kvs:make-store ':hashtable :test 'equal) :accessor neighbors
              :documentation "Table of lists of UIDs of direct neighbors of this node. This is the mechanism that establishes
              the connectivity of the node graph. Table is indexed by graphID.")
   (timers :initarg :timers :initform nil :accessor timers
            :documentation "Table mapping solicitation uids to a timer dealing with replies to that uid.")
   (timeout-handlers :initarg :timeout-handlers :initform nil :accessor timeout-handlers
                     :documentation "Table of functions of 1 arg: timed-out-p that should be
          called to clean up after waiting operations are done. Keyed on solicitation id.
          Timed-out-p is true if a timeout happened. If nil, it means operations completed without
          timing out.")))

(defmethod clear-caches ((node gossip-node))
  "Caches should be cleared in the normal course of events, but this can be used to make sure."
  (kvs:clear-store! (message-cache node))
  (kvs:clear-store! (repliers-expected node))
  (kvs:clear-store! (reply-cache node))
  ; don't clear the local-kvs. That should be persistent.
  )

; We'll use these for real (not simulated on one machine) protocol over the network
(defclass proxy-gossip-node (gossip-mixin actor-mixin)
  ((real-address :initarg :real-address :initform nil :accessor real-address
            :documentation "Real IP or DNS address of remote node")
   (real-port :initarg :real-port :initform *nominal-gossip-port* :accessor real-port
              :documentation "Real port of remote node")
   (real-uid :initarg :real-uid :initform nil :accessor real-uid
                  :documentation "UID of the (real) gossip node on the other end.
               This proxy node will also have its own UID just for local lookup purposes,
               but the real-uid is used to route it to the proper node on the remote
               machine."))
  (:documentation "A local [to this process] standin for a real gossip-node located elsewhere.
              All we know about it is its UID and address, which is enough to transmit a message to it.
              Proxy nodes never have neighbors."))

(defmethod print-object ((thing proxy-gossip-node) stream)
   (with-slots (real-address) thing
       (print-unreadable-object (thing stream :type t :identity nil)
          (when real-address (princ (usocket::host-to-hostname real-address) stream)))))

(defmethod clear-caches ((node proxy-gossip-node))
  "Caches should be cleared in the normal course of events, but this can be used to make sure."
  )

(defclass tcp-gossip-node (proxy-gossip-node)
  ())

(defclass udp-gossip-node (proxy-gossip-node)
  ())

(defmethod gossip-dispatcher (node &rest actor-msg)
  "Extracts gossip-msg from actor-msg and calls deliver-gossip-msg on it"
  (let ((gossip-cmd (first actor-msg)))
    (case gossip-cmd
      (:gossip
       (unless node (error "No node attached to this actor!"))
       (destructuring-bind (srcuid gossip-msg) (cdr actor-msg)
         (deliver-gossip-msg gossip-msg node srcuid))))))

(defmethod make-gossip-actor ((node t))
  (make-instance 'gossip-actor
    :node node
    :fn 
    (lambda (&rest msg)
      (edebug 5 "Gossip Actor" (ac::current-actor) "received" msg)
      (apply 'gossip-dispatcher node msg))))

(defun memoize-node (node &optional (invalidate-cache t))
  "Ensure this node is memoized on *nodes*"
  (kvs:relate-unique! *nodes* (uid node) node)
  (when invalidate-cache
    (setf *uber-set-cache* nil))
  node)

<<<<<<< HEAD
(defun %make-node (&rest args)
  "Makes a new [real, non-proxy] gossip node. Doesn't memoize it."
=======
(defun make-node (&rest args)
  "Makes a new [real, non-proxy] node"
>>>>>>> 09b6003a
  (let ((neighborhood (getf args :neighborhood))) ; allow to specify :neighborhood as list, for *default-graphID*
    (with-keywords-removed (args (:neighborhood))
      (let ((node (apply 'make-instance 'gossip-node args)))
        (when neighborhood
          (mapcar (lambda (uid)
                    (pushnew uid (neighborhood node)))
                  neighborhood))
        node))))

(defmethod initialize-node ((node gossip-node) &key pkey skey)
  (declare (ignore skey))
  (let* ((actor (make-gossip-actor node)))
    (setf (actor node) actor)
<<<<<<< HEAD
    (when pkey ; pkey, if given, takes precedence over UID
      (setf (slot-value node 'uid) pkey))
    (memoize-node node)))

(defmethod make-node ((kind (eql :gossip)) &rest rest &key &allow-other-keys)
  (let ((pkey (getf rest :pkey))
        (skey (getf rest :skey)))
    (with-keywords-removed (rest (:pkey :skey))
      (let ((node (apply '%make-node rest)))
        (initialize-node node :pkey pkey :skey skey)
        node))))
=======
    (memoize-node node)))))
>>>>>>> 09b6003a

(defun make-proxy-node (mode &rest args &key proxy-subtable &allow-other-keys)
  "Makes a new proxy node of given mode: :UDP or :TCP"
  (remf args :proxy-subtable)
  (let* ((node (case mode
                 (:tcp (apply 'make-instance 'tcp-gossip-node args))
                 (:udp (apply 'make-instance 'udp-gossip-node args))))
         (actor (make-gossip-actor node)))
    (setf (actor node) actor)
    ; rule: We should never have a proxy and a real node with same uid.
    ;  Furthermore: uid of a proxy should always be forced to match its real-uid, except when its real-uid=0.
    (unless (= 0 (real-uid node))
      (let ((oldnode (lookup-node (real-uid node))))
        (when oldnode
          (log-event :WARN oldnode "being replaced by proxy" node)))
      (setf (slot-value node 'uid) (real-uid node)))
    (memoize-node node nil) ; proxies are not part of uber-set, therefore no cache invalidation needed
    (memoize-proxy node proxy-subtable)))

;;;; Graph making routines
(defun make-nodes (numnodes)
  (dotimes (i numnodes)
    (make-node ':gossip)))

(defun listify-nodes (&optional (nodetable *nodes*))
  (loop for node being each hash-value of nodetable collect node))

(defun random-node (&optional (nodetable *nodes*))
  (let ((len (hash-table-count nodetable)))
    (when (> len 0)
      (let ((num (random len))
            (i 0))
        (maphash (lambda (key value)
                   (declare (ignore key))
                   (if (>= i num)
                       (return-from random-node value)
                       (incf i)))
                 nodetable)))))

(defgeneric locate-local-node-for-graph (graphID)
  (:documentation "Returns UID of some local node that's part of given graphID, if any"))

(defmethod locate-local-node-for-graph ((graphID (eql :UBER)))
  "Every local real node is part of the :UBER set by definition"
  (first (local-real-uids)))

(defmethod locate-local-node-for-graph ((graphID t))
  (let* ((localnodes (local-real-nodes))
         (node (find-if (lambda (node)
                          (kvs:lookup-key (neighbors node) graphID))
                        localnodes)))
    (when node (uid node))))

(defmethod neighborhood ((node gossip-node) &optional (graphID *default-graphID*))
  "If graphID = :UBER, return the uber-set rather than the neighbors table in the node.
   The uber-set is mostly for bootstrapping a gossip network."
  (if (eql :UBER graphID)
      (uber-set)
      (kvs:lookup-key (neighbors node) graphID)))

(defmethod dissolve-neighborhood ((node gossip-node) graphID)
  "Removes connections associated with given graphID. graphID _must_ be specified here.
   Returns true if graphID in fact existed on this node; nil otherwise."
  ; TODO: must also destroy entry in locate-local-node-for-graph table (if any) for this graphID
  (kvs:remove-key (neighbors node) graphID))

(defmethod (setf neighborhood) (value (node gossip-node) &optional (graphID *default-graphID*))
  "For the benefit of pushnew"
  (kvs:relate-unique (neighbors node) graphid value))

(defmethod connect ((node1 gossip-node) (node2 gossip-node) &optional (graphID *default-graphID*))
  "Establish an edge between two nodes. Because every node must know its nearest neighbors,
   we store the edge information twice: Once in each endpoint node.
   This method is only for connecting local, real nodes."
  (pushnew (uid node1) (neighborhood node2 graphID))
  (pushnew (uid node2) (neighborhood node1 graphID)))
  
(defmethod connected? ((node1 gossip-node) (node2 gossip-node) &optional (graphID *default-graphID*))
  (or (member (uid node2) (neighborhood node1 graphID) :test 'equal)
      ; redundant if we connected the graph correctly in the first place
      (member (uid node1) (neighborhood node2 graphID) :test 'equal)))

(defun linear-path (nodelist &optional (graphID *default-graphID*))
  "Create a linear path through the nodes"
  (when (second nodelist)
    (connect (first nodelist) (second nodelist) graphID)
    (linear-path (cdr nodelist) graphID)))

(defun random-connection (nodelist)
  (let* ((len (length nodelist))
         (node1 (elt nodelist (random len)))
         (node2 (elt nodelist (random len))))
    (if (eq node1 node2)
        (random-connection nodelist)
        (values node1 node2))))

(defun random-new-connection (nodelist graphID)
  (multiple-value-bind (node1 node2) (random-connection nodelist)
    (if (connected? node1 node2 graphID)
        (random-new-connection nodelist graphID)
        (values node1 node2))))

(defun add-random-connections (nodelist n graphID)
  "Adds n random edges between pairs in nodelist, where no connection currently exists."
  (dotimes (i n)
    (multiple-value-bind (node1 node2) (random-new-connection nodelist graphID)
      (connect node1 node2 graphID))))

(defun make-graph (numnodes &key (fraction 0.5) (graphID *default-graphID*))
  "Build a graph with numnodes nodes. Strategy here is to first connect all the nodes in a single
   non-cyclic linear path, then add f*n random edges, where n is the number of nodes.
   If graphID is not = *default-graphID*, a new graph will be created out of existing nodes
   in addition to any existing graph(s) and numnodes will be ignored."
  (when (eql graphID *default-graphID*)
    (clear-local-nodes)
    (make-nodes numnodes))
  (let ((nodelist (listify-nodes)))
    ; following guarantees a single connected graph
    (linear-path nodelist graphID)
    ; following --probably-- makes the graph an expander but we'll not try to guarantee that for now
    (add-random-connections nodelist (round (* fraction (length nodelist))) graphID))
  numnodes)

; Demonstrate two graphs existing simultaneously with only one set of nodes.
; (make-graph 10)
; (make-graph 0 :graphid ':foo)
; (gossip:visualize-nodes gossip::*nodes*)
; (gossip:visualize-nodes gossip::*nodes* ':foo)
; (gossip:visualize-nodes gossip::*nodes* ':uber) ; this one is always fully-connected. Always represents the pseudo-graph of all known nodes.

;;;; Graph saving/restoring routines

(defun as-hash-table (test alist)
  "Builds a hash table from an alist"
  (let ((ht (make-hash-table :test test)))
    (dolist (pair alist)
      (setf (gethash (car pair) ht) (cdr pair)))
    ht))

(defmethod readable-value ((me t))
  (let ((*package* (find-package :gossip)))
    (format nil "~S" me)))

(defmethod readable-value ((me symbol))
  (let ((*package* (find-package :gossip)))
    (format nil "'~S" me)))

(defmethod alistify-hashtable ((table hash-table))
   (loop for key being each hash-key of table using (hash-value val) collect (cons key val)))

(defmethod readable-value ((me hash-table))
  (with-output-to-string (s)
    (format s "(as-hash-table~%")
    (format s "~T~T~A~%" (readable-value (hash-table-test me)))
    (format s "~T~T~A)~%" (readable-value (alistify-hashtable me)))))

(defmethod readable-value ((me list))
  (let ((*package* (find-package :gossip)))
    (format nil "'~S" me)))

(defmethod save-node ((node gossip-node) stream)
  "Write a form to stream that will reconstruct given node"
  (let ((*package* (find-package :gossip)))
    (flet ((write-slot (initarg value) ; assumes accessors and initargs are named the same
             (format stream "~%  ~S ~A" initarg (readable-value value))))
      (format stream "(make-node ':gossip")
      (write-slot :uid (uid node))
      (write-slot :address (address node))
      (write-slot :neighbors (neighbors node))
      (write-slot :logfn (logfn node))
      (write-slot :local-kvs (local-kvs node))
      (format stream "~T)~%"))))

(defun save-graph (stream &optional (nodetable *nodes*))
  (format stream "(in-package :gossip)~%~%")
  (loop for node being each hash-value of nodetable do
    (save-node node stream)))

(defun save-graph-to-file (pathname &optional (nodetable *nodes*))
  "Save current graph to file. Restore by calling restore-graph-from-file.
   Makes experimentation easier."
  (with-open-file (stream pathname :direction :output)
    (format stream ";;; ~A~%" (file-namestring pathname))
    (format stream ";;; Saved graph file.~%")
    (format stream ";;; Call gossip::restore-graph-from-file on this file to restore graph from it.~%~%")
    (save-graph stream nodetable))
  pathname)

(defun restore-graph-from-file (pathname)
  "Restores a graph from a file saved by save-graph-to-file."
  (clear-local-nodes)
  (load pathname))

;;;; End of Graph saving/restoring routines

#|
To send a message that doesn't require a reply:
Use #'solicit.
To send a message that does require a reply:
Use #'solicit-wait.

To send a message that you want a direct response to:
Use #'solicit-direct and make your message manually with the :reply-to slot being the UID of the node that should expect all replies.

To send a message from a NODE that the node wants a direct response to:
The node should make the message manually with the :reply-to slot being the UID of the node itself.
The node should call (send-msg msg uid #'final-continuation), where uid is the UID of the node itself [yes, you send
the message to yourself] and final-continuation is a single-argument function of a reply, where that reply is the coalesced reply
the node itself would send upstream if it were an :UPSTREAM message. If final-continuation is nil, that reply just gets
dropped on the floor.
|#

(defun actor-send (&rest args)
  "Error-safe version of ac:send"
  (handler-case (apply 'ac:send args)
    (error (e) (log-event :ERROR e))))

;; NOTE: "direct" here refers to the mode of reply, not the mode of sending.
(defun solicit-direct (node kind &rest args)
  "Like solicit-wait but asks for all replies to be sent back to node directly, rather than percolated upstream.
  Don't use this on messages that don't expect a reply, because it'll wait forever."
  (unless node
    (error "No destination node supplied. You might need to run make-graph or restore-graph-from-file first."))
  (let* ((uid (if (typep node 'gossip-mixin) ; yeah this is kludgy.
                  (uid node)
                  node))
         (mbox (mpcompat:make-mailbox))
         (actor (ac:make-actor (lambda (&rest msg) (apply 'actor-send mbox msg))))
         (actor-name (gentemp "OUTPUTTER" :gossip)))
    (unwind-protect
        (progn 
          (ac:register-actor actor actor-name)
          (let* ((solicitation (make-solicitation
                                :reply-to (uid node)
                                :kind kind
                                :forward-to t ; neighborcast
                                :args args))
                 (soluid (uid solicitation)))
            (send-msg solicitation
                      uid                   ; destination
                      actor-name)
            (multiple-value-bind (response success) (mpcompat:mailbox-read mbox (* 1.2 *direct-reply-max-seconds-to-wait*))
              ; gotta wait a little longer than *direct-reply-max-seconds-to-wait* because that's how long the actor timeout will take.
              ;   Only after that elapses, will an actor put the value into the mbox.
              (values 
               (if success
                   (first (args (first response))) ; should be a FINAL-REPLY
                   (except :name :TIMEOUT))
               soluid))))
      (ac:unregister-actor actor-name))))

(defun solicit (node kind &rest args)
  "Send a solicitation to the network starting with given node. This is the primary interface to 
  the network to start an action from the outside. Nodes shouldn't use this function to initiate an
  action because they should set the srcuid parameter to be their own rather than nil."
  (unless node
    (error "No destination node supplied. You might need to run make-graph or restore-graph-from-file first."))
  (let ((uid (if (typep node 'gossip-mixin) ; yeah this is kludgy.
                 (uid node)
                 node)))
    (let* ((solicitation (make-solicitation
                          :kind kind
                          :args args))
           (soluid (uid solicitation)))
      (send-msg solicitation
                uid      ; destination
                nil)     ; srcuid
      soluid)))

(defun solicit-wait (node kind &rest args)
  "Like solicit but waits for a reply. Only works for :UPSTREAM replies.
  Don't use this on messages that don't expect a reply, because it'll wait forever."
  (unless node
    (error "No destination node supplied. You might need to run make-graph or restore-graph-from-file first."))
  (let* ((uid (if (typep node 'gossip-mixin) ; yeah this is kludgy.
                  (uid node)
                  node))
         (mbox (mpcompat:make-mailbox))
         (actor (ac:make-actor (lambda (&rest msg) (apply 'actor-send mbox msg))))
         (actor-name (gentemp "OUTPUTTER" :gossip)))
    (unwind-protect
        (progn
          (ac:register-actor actor actor-name)
          (let* ((solicitation (make-solicitation
                                :reply-to :UPSTREAM
                                :kind kind
                                :args args))
                 (soluid (uid solicitation)))
            (send-msg solicitation
                      uid      ; destination
                      actor-name)     ; srcuid
            
            (multiple-value-bind (response success) (mpcompat:mailbox-read mbox (* 1.2 *max-seconds-to-wait*))
              ; gotta wait a little longer than *max-seconds-to-wait* because that's how long the actor timeout will take.
              ;   Only after that elapses, will an actor put the value into the mbox.
              (values 
               (if success
                   (first (args (first response))) ; should be a FINAL-REPLY
                   (except :name :TIMEOUT))
               soluid))))
      (ac:unregister-actor actor-name))))

(defun solicit-progress (node kind &rest args)
  "Like solicit-wait but prints periodic progress log messages (if any)
  associated with this node to listener.
  Don't use this on messages that don't expect a reply, because it'll wait forever."
  (unless node
    (error "No destination node supplied. You might need to run make-graph or restore-graph-from-file first."))
  (let* ((uid (if (typep node 'gossip-mixin) ; yeah this is kludgy.
                  (uid node)
                  node))
         (node (if (typep node 'gossip-mixin)
                   node
                   (lookup-node node)))
         (response nil)
         (old-logger (logfn node)))
    (flet ((final-continuation (message)
             (setf response message)))
      (let* ((solicitation (make-solicitation
                            :reply-to :UPSTREAM
                            :kind kind
                            :args args))
             (soluid (uid solicitation)))
        (unwind-protect
            (progn
              (send-msg solicitation
                        uid      ; destination
                        #'final-continuation)     ; srcuid
              (let ((win (mpcompat:process-wait-with-timeout "Waiting for reply" *max-seconds-to-wait*
                                                             (lambda () response))))
                (values 
                 (if win
                     (first (args (first response)))
                     (except :name :TIMEOUT))
                 soluid)))
          (setf (logfn node) old-logger))))))

(defun list-uids (address port)
  "Get a list of all UIDs of nodes at remote address and port.
   If no error, returned list will look like
   (address port uid1 uid2 ...)
   If error, returned list will look like
   (address port :ERRORMSG arg1 arg2 ...)"
  (let ((rnode (ensure-proxy-node ':TCP address port 0))
        (localnode nil)
        (allnodes nil))
    (unwind-protect
        (progn
          (setf localnode (make-node ':gossip))
          (pushnew (uid rnode) (neighborhood localnode))
          ;(format t "~%Localnode UID = ~D" (uid localnode))
          (setf allnodes (solicit-direct localnode :list-alive))
          ; remove localnode's uid because it will have been included
          (setf allnodes (remove (uid localnode) allnodes)))
      (kvs:remove-key! *nodes* (uid localnode)) ; delete temp node
      (setf *uber-set-cache* nil) ; invalidate cache
      )))

(defun multiple-list-uids (address-port-list)
  "Get a list of all UIDs of nodes at given remote address and port in
  list like ((address port) (address port) ...).
  This uses gossip and works in parallel, while looping on list-uids does not.
  If no error, returned list will look like
  (address port uid1 uid2 ...)
  If error, returned list will look like
  (address port :ERRORMSG arg1 arg2 ...)"
  (let ((rnodes nil)
        (localnode nil)
        (allnodes nil))
    (setf rnodes (mapcar (lambda (addressport)
                           (ensure-proxy-node ':TCP (first addressport) (second addressport) 0))
                         address-port-list))
    (unwind-protect
        (progn
          (setf localnode (make-node ':gossip))
          (mapcar (lambda (rnode)
                    (pushnew (uid rnode) (neighborhood localnode)))
                  rnodes)
          ;(format t "~%Localnode UID = ~D" (uid localnode))
          (setf allnodes (solicit-direct localnode :list-alive))
          ; remove localnode's uid because it will have been included
          (unless (listp allnodes) ; it's perfectly legal for solicit-xxx to return a single object rather than a list
            (setf allnodes (list allnodes)))
          (setf allnodes (remove-if
                          (lambda (ad)
                            (and (typep ad 'augmented-data)
                                 (listp (data ad))
                                 (null (cdr (data ad)))
                                 (eql (uid localnode)
                                      (first (data ad)))))
                          allnodes)))
      (kvs:remove-key! *nodes* (uid localnode)) ; delete temp node
      (setf *uber-set-cache* nil) ; invalidate cache
      )))

; (make-graph 10)
; (run-gossip)
; (list-uids "localhost" 65002)

(defun lookup-node (uid)
  (kvs:lookup-key *nodes* uid))

; Logcmd: Keyword that describes what a node has done with a given message UID
; Examples: :IGNORE, :ACCEPT, :FORWARD, etc.
(defmethod node-log ((node gossip-mixin) logcmd msg &rest args)
  "Log a message-based event that occurred to a node."
  (when (logfn node)
    (apply (logfn node)
           logcmd
           node
           msg
           args)))

(defmethod send-msg ((msg solicitation) (destuid (eql 0)) srcuid)
  "Sending a message to destuid=0 broadcasts it to all local (non-proxy) nodes in *nodes* database.
   This is intended to be used by incoming-message-handler methods for bootstrapping messages
   before #'neighbors connectivity has been established.
   See Note D."
  (let ((no-forward-msg (copy-message msg))
        (nodes (local-real-uids)))
    (setf (forward-to no-forward-msg) nil) ; don't let any node forward. Just reply immediately.
    (forward msg srcuid nodes)))

(defmethod send-msg ((msg gossip-message-mixin) destuid srcuid)
  (let* ((destnode (lookup-node destuid))
         (destactor (if destnode ; if destuid doesn't represent a gossip node, assume it represents something we can actor-send to
                        (actor destnode)
                        destuid)))
    (when (null destactor)
      (if (null destnode)
          (error "Cannot find node for ~D" destuid)
          (error "Cannot find actor for node ~S" destnode)))
    (edebug 5 "send-msg" msg destnode srcuid)
    (handler-case
        (actor-send destactor
                 :gossip ; actor-verb
                 srcuid  ; first arg of actor-msg
                 msg)    ; second arg of actor-msg
      (ac:invalid-send-target () ; if target is invalid, log it and do nothing
                           (log-event :invalid-send-target destuid msg :from srcuid)))))

(defun current-node ()
  (uiop:if-let (actor (ac:current-actor))
    (values (node actor) actor)))

(defmethod send-self ((msg gossip-message-mixin))
  "Send a gossip message to the current node, if any.
  Should only be called from within a gossip-actor's code; otherwise nothing happens."
  (multiple-value-bind (node actor) (current-node)
    (when node ; actor will always be true too
      (actor-send actor :gossip (uid node) msg))))

;;;  TODO: Might want to also check hopcount and reject message where hopcount is too large.
;;;        Might want to not accept maybe-sir messages at all if their soluid is expired.
(defmethod accept-msg? ((msg gossip-message-mixin) (thisnode gossip-node) srcuid)
  "Returns kindsym if this message should be accepted by this node, nil and a failure-reason otherwise.
  Kindsym is the name of the gossip method that should be called to handle this message.
  Doesn't change anything in message or node."
  (declare (ignore srcuid)) ; not using this for acceptance criteria in the general method
  (let ((soluid (uid msg)))
    (cond ((> (get-universal-time) (+ *max-message-age* (timestamp msg))) ; ignore too-old messages
           (values nil :too-old))
          (t
           (let ((already-seen? (kvs:lookup-key (message-cache thisnode) soluid)))
             (cond (already-seen? ; Ignore if already seen
                    (values nil :already-seen))
                   (t ; it's a new message
                    (let* ((kind (kind msg))
                           (kindsym nil))
                      (cond (kind
                             (setf kindsym (intern (symbol-name kind) :gossip))
                             (if (and kindsym (fboundp kindsym))
                                 kindsym ;; SUCCESS! We accept the message.
                                 (values nil (list :unknown-kind kindsym))))
                            (t
                             (values nil :no-kind)))))))))))

(defmethod accept-msg? ((msg reply) (thisnode gossip-node) srcuid)
  (if (eq :active-ignore (kind msg))
      (values nil :active-ignore)
      (multiple-value-bind (kindsym failure-reason) (call-next-method) ; the one on gossip-message-mixin
        ; Also ensure this reply is actually expected
        (cond (kindsym
               (let ((interim-table (kvs:lookup-key (repliers-expected thisnode) (solicitation-uid msg))))
                 (cond (interim-table
                        (if (eql :ANONYMOUS interim-table) ; accept replies from any srcuid
                            kindsym
                            (multiple-value-bind (val present-p) (kvs:lookup-key interim-table srcuid)
                              (declare (ignore val))
                              (if present-p
                                  kindsym
                                  (values nil :unexpected-1)))))
                       (t (values nil :unexpected-2)))))
              (t (values nil failure-reason))))))

(defmethod accept-msg? ((msg system-async) (thisnode gossip-mixin) srcuid)
  (declare (ignore srcuid))
  ; system-asyncs are always accepted
  (intern (symbol-name (kind msg)) :gossip))

;;; TODO: Remove old entries in message-cache, eventually.
(defmethod memoize-message ((node gossip-node) (msg gossip-message-mixin) srcuid)
  "Record the fact that this node has seen this particular message.
   In cases of solicitation messages, we also care about the upstream sender, so
   we just save that as the value in the key/value pair."
  (kvs:relate-unique! (message-cache node)
                      (uid msg)
                      (or srcuid t) ; because solicitations from outside might not have a srcid
                      ))

(defmethod get-upstream-source ((node gossip-node) soluid)
  "Retrieves the upstream source uid for a given soluid on this node"
  (kvs:lookup-key (message-cache node) soluid))

(defun remove-nth (n list)
  "Returns nth item and returns item and new list."
  (let ((newlist (loop for i in list
                   for idx from 0
                   unless (= idx n)
                   collect i)))
    (values (nth n list) newlist)))
  
(defun make-random-generator (list)
  "Returns a thunk that returns another random member of list
  every time it's called. Never generates same member twice
  (unless that member appears more than once in list in the first place).
  Generates nil when no members are left."
  (lambda ()
    (when list
      (let ((n (random (length list)))
            (item nil))
        (multiple-value-setq (item list) (remove-nth n list))
        item))))

(defun use-some-neighbors (neighbors howmany)
  "Pick a few random neighbors based on value of howmany"
  (when neighbors
    (let ((len (length neighbors)))
      (cond ((integerp howmany)
             (if (< howmany 1)
                 nil ; if zero or less, return nil. Degenerate case.
                 (if (>= howmany len)
                     neighbors ; just use them all
                     (let ((fn (make-random-generator neighbors)))
                       (loop for i below howmany collect
                         (funcall fn))))))
            (howmany ; if true but not integer, just use them all
             neighbors)
            (t
             nil)))))

(defmethod get-downstream ((node gossip-node) srcuid howmany &optional (graphID *default-graphID*))
  (let ((all-neighbors (remove srcuid (neighborhood node graphID))))
    (use-some-neighbors all-neighbors howmany)))

(defun send-active-ignore (to from kind soluid failure-reason)
  "Actively send a reply message to srcuid telling it we're ignoring it."
  (let ((msg (make-interim-reply
              :solicitation-uid soluid
              :kind :active-ignore
              :args (list kind failure-reason))))
    (send-msg msg
              to
              from)))

(defun locally-dispatch-msg (kindsym node msg srcuid)
  "Final dispatcher for messages local to this machine. No validation is done here."
  (let ((logsym (typecase msg
                  (solicitation :accepted)
                  (interim-reply :interim-reply-accepted)
                  (final-reply :final-reply-accepted)
                  (t nil) ; don't log timeouts here. Too much noise.
                  )))
    (edebug (case logsym
             (:interim-reply-accepted 4)
             (:accepted 4)
             (:final-reply-accepted 4)
             (t nil))
           node logsym msg (kind msg) :from srcuid (args msg))
    (if *gossip-absorb-errors*
        (handler-case (funcall kindsym msg node srcuid)
          (error (c) (node-log node :ERROR msg c)))
        (funcall kindsym msg node srcuid))))

(defmethod locally-receive-msg ((msg system-async) (node gossip-mixin) srcuid)
  (multiple-value-bind (kindsym failure-reason) (accept-msg? msg node srcuid)
    (cond (kindsym ; message accepted
           (locally-dispatch-msg kindsym node msg srcuid))
          (t (edebug 4 node :ignore msg :from srcuid failure-reason)))))

(defmethod locally-receive-msg ((msg gossip-message-mixin) (node gossip-node) srcuid)
  "The main dispatch function for gossip messages. Runs entirely within an actor.
  First checks to see whether this message should be accepted by the node at all, and if so,
  it calls the function named in the kind field of the message to handle it."
  (let ((soluid (uid msg)))
    (multiple-value-bind (kindsym failure-reason) (accept-msg? msg node srcuid)
      (cond (kindsym ; message accepted
             (memoize-message node msg srcuid)
             (locally-dispatch-msg kindsym node msg srcuid))
            (t ; not accepted
             (edebug 4 node :ignore msg :from srcuid failure-reason)
             (case failure-reason
               (:active-ignore ; RECEIVE an active-ignore. Whomever sent it is telling us they're ignoring us.
                ; Which means we need to ensure we're not waiting on them to reply.
                (if (typep msg 'interim-reply) ; should never be any other type
                    (destructuring-bind (kind failure-reason) (args msg)
                      (declare (ignore failure-reason)) ; should always be :already-seen, but we're not checking for now
                      (let ((was-present? (cancel-replier node kind (solicitation-uid msg) srcuid)))
                        (when (and was-present?
                                   (debug-level 4))
                          ; Don't log a :STOP-WAITING message if we were never waiting for a reply from srcuid in the first place
                          (node-log node :STOP-WAITING msg srcuid))))
                    ; weird. Shouldn't ever happen.
                    (node-log node :ERROR msg :from srcuid :ACTIVE-IGNORE-WRONG-TYPE)))
               (:already-seen ; potentially SEND an active ignore
                (when (typep msg 'solicitation) ; following is extremely important. See note A below.
                  ; If we're ignoring a message from node X, make sure that we are not in fact
                  ;   waiting on X either. This is essential in the case where
                  ;   *use-all-neighbors* = true and
                  ;   *active-ignores* = false [:neighborcast protocol]
                  ;   but it doesn't hurt anything in other cases.
                  (let ((was-present? (cancel-replier node (kind msg) soluid srcuid)))
                    (when (and was-present?
                               (debug-level 4))
                      ; Don't log a :STOP-WAITING message if we were never waiting for a reply from srcuid in the first place
                      (node-log node :STOP-WAITING msg srcuid))
                    (unless (neighborcast? msg) ; not neighborcast means use active ignores. Neighborcast doesn't need them.
                      (send-active-ignore srcuid (uid node) (kind msg) soluid failure-reason)))))
               (t nil)))))))

(defmethod locally-receive-msg ((msg t) (thisnode proxy-gossip-node) srcuid)
  (declare (ignore srcuid))
  (error "Bug: Cannot locally-receive to a proxy node!"))

(defun forward (msg srcuid destuids)
  "Sends msg from srcuid to multiple destuids"
  (unless (uid? srcuid) (setf srcuid (uid srcuid)))
  (mapc (lambda (destuid)
          (send-msg msg destuid srcuid))
        destuids))

(defun send-gossip-timeout-message (actor soluid)
  "Send a gossip-timeout message to an actor. (We're not using the actors' native timeout mechanisms at this time.)"
  (actor-send actor
           :gossip
           'ac::*master-timer* ; source of timeout messages is always *master-timer* thread
           (make-system-async :solicitation-uid soluid
                         :kind :timeout)))

(defun schedule-gossip-timeout (delta actor soluid)
  "Call this to schedule a timeout message to be sent to an actor after delta seconds from now.
   Keep the returned value in case you need to call ac::unschedule-timer before it officially times out."
  (when delta
    (let ((timer (ac::make-timer
                  'send-gossip-timeout-message actor soluid)))
      (ac::schedule-timer-relative timer (ceiling delta)) ; delta MUST be an integer number of seconds here
      timer)))

(defmethod make-timeout-handler ((node gossip-node) (msg solicitation) #-LISPWORKS (kind keyword) #+LISPWORKS (kind symbol))
  (let ((soluid (uid msg)))
    (lambda (timed-out-p)
      "Cleanup operations if timeout happens, or all expected replies come in. This won't hurt anything
      if no cleanup was necessary, but it's a waste of time."
      (let ((timer (kvs:lookup-key (timers node) soluid)))
        (cond (timed-out-p
               ; since timeout happened, actor infrastructure will take care of unscheduling the timeout
               (edebug 3 node :DONE-WAITING-TIMEOUT msg (more-replies-expected? node soluid t)))
              (t ; done, but didn't time out. Everything's good. So unschedule the timeout message.
               (cond (timer
                      (ac::unschedule-timer timer) ; cancel a timer prematurely, if any.
                      ; if no timer, then this is a leaf node
                      (edebug 3 node :DONE-WAITING-WIN msg))
                     (t ; note: Following log message doesn't necessarily mean anything is wrong.
                      ; If node is singly-connected to the graph, it's to be expected
                      (node-log node :NO-TIMER-FOUND msg)))))
        (coalesce&reply (reply-to msg) node kind soluid)))))

(defmethod prepare-repliers ((thisnode gossip-node) soluid downstream)
  "Prepare reply tables for given node, solicitation uid, and set of downstream repliers."
  (let ((interim-table (kvs:make-store ':hashtable :test 'equal)))
    (dolist (replier-uid downstream)
      (kvs:relate-unique! interim-table replier-uid nil))
    (kvs:relate-unique! (repliers-expected thisnode) soluid interim-table)
    interim-table))

;;;; GOSSIP METHODS. These handle specific gossip protocol solicitations and replies.
;;;; Except for those marked "utility function", these are strictly message handlers; they're not functions a programmer should call.

;;; Timeout. Generic message handler for all methods that scheduled a timeout.
;;; These never expect a reply but they can happen for methods that did expect one.
(defmethod timeout ((msg system-async) thisnode srcuid)
  "Timeouts are a special kind of message in the gossip protocol,
  and they're typically sent by a special timer thread."
  (cond ((eq srcuid 'ac::*master-timer*)
         ;;(node-log thisnode :timing-out msg :from srcuid (solicitation-uid msg))
         (let* ((soluid (solicitation-uid msg))
                (timeout-handler (kvs:lookup-key (timeout-handlers thisnode) soluid)))
           (when timeout-handler
             (funcall timeout-handler t))))
        (t ; log an error and do nothing
         (node-log thisnode :ERROR msg :from srcuid :INVALID-TIMEOUT-SOURCE))))

(defmethod more-replies-expected? ((node gossip-node) soluid &optional (whichones nil))
  "Utility function. Can be called by message handlers.
  If whichones is true, returns not just true but an actual list of expected repliers [or nil if none]."
  (let ((interim-table (kvs:lookup-key (repliers-expected node) soluid)))
    (when interim-table
      (if (eql :ANONYMOUS interim-table)
          nil
          (if whichones
              (loop for key being each hash-key of interim-table collect key)
              (not (zerop (hash-table-count interim-table))))))))

(defmethod maybe-sir ((msg solicitation) thisnode srcuid)
  "Maybe-send-interim-reply. The sender of this message will be thisnode itself"
  (declare (ignore srcuid))
  ; srcuid will usually (always) be that of thisnode, but we're not checking for that
  ;   because it doesn't matter if it's not true. For now.
  (let* ((soluid (first (args msg)))
         (reply-kind (second (args msg)))
         (where-to-send-reply (get-upstream-source thisnode soluid)))
    (if (more-replies-expected? thisnode soluid)
      (send-interim-reply thisnode reply-kind soluid where-to-send-reply)
      ; else we'd have already sent a final reply and no further action is needed.
      )))

;;; NO-REPLY-NECESSARY methods. One method per message.

;; Because these messages never involve a reply, even if the reply-to slot is non-nil in these messages,
;;   it will be ignored.

; Not really using this for anything
(defmethod announce ((msg solicitation) thisnode srcuid)
  "Announce a message to the collective. First arg of Msg is the announcement,
   which can be any Lisp object. Recipient nodes are not expected to reply.
   This is probably only useful for debugging gossip protocols, since the only
   record of the announcement will be in the log."
  (let ((content (first (args msg))))
    (declare (ignore content))
    ; thisnode becomes new source for forwarding purposes
    (forward msg thisnode (get-downstream thisnode srcuid (forward-to msg)))))

;;; These are the message kinds used by the high-level application programmer's gossip api.

(defgeneric lowlevel-application-handler (node)
  (:documentation "Returns something that actor-send can send to, which is associated with node.
   This is used by gossip to forward an raw gossip-message-mixin once it reaches its destination node.
   Function should accept 2 args: node and gossip-message-mixin."))

(defgeneric application-handler (node)
  (:documentation "Returns something that actor-send can send to, which is associated with node.
    This is used by gossip to forward an application message to its application destination
    once it reaches its destination node.
    Function should accept &rest application-message."))

(defmethod lowlevel-application-handler ((node gossip-mixin))
  "Default method"
  (or *ll-application-handler*
      (lambda (node msg)
        (apply 'node-log node :LL-APPLICATION-HANDLER msg))))

(defmethod application-handler ((node gossip-mixin))
  "Default method"
  (lambda (&rest args)
    (apply 'node-log node :APPLICATION-HANDLER args)))

(defun handoff-to-application-handlers (node msg highlevel-message-extractor)
  (let ((lowlevel-application-handler (lowlevel-application-handler node))
        (application-handler (application-handler node)))
    (when lowlevel-application-handler ; mostly for gossip's use, not the application programmer's
      (actor-send lowlevel-application-handler node msg))
    (when application-handler
      (apply 'actor-send application-handler (funcall highlevel-message-extractor msg)))))

(defmethod k-singlecast ((msg solicitation) thisnode srcuid)
  "Send a message to one and only one node. Application message is expected to be in (cdr args) of the solicitation.
  Destination node is expected to be in (car args) of the solicitation.
  Message will percolate along the graph until it reaches destination node, at which point it stops percolating.
  Every intermediate node will have the message forwarded through it but message will not be 'delivered' to intermediate nodes.
  Destination node is not expected to reply (at least not with gossip-style replies)."
  (if (eql (uid thisnode) (car (args msg)))
      (handoff-to-application-handlers thisnode msg (lambda (msg) (cdr (args msg))))
      ; thisnode becomes new source for forwarding purposes
      (forward msg thisnode (get-downstream thisnode srcuid (forward-to msg) (graphID msg)))))

(defmethod k-multicast ((msg solicitation) thisnode srcuid)
  "Announce a message to the collective. Application message is expected to be in args of the solicitation.
  Every intermediate node will have the message
  both delivered to it and forwarded through it.
  Recipient nodes are not expected to reply (at least not with gossip-style replies)."
  (handoff-to-application-handlers thisnode msg 'args)
   ; thisnode becomes new source for forwarding purposes
  (forward msg thisnode (get-downstream thisnode srcuid (forward-to msg) (graphID msg))))

(defmethod k-dissolve ((msg solicitation) thisnode srcuid)
  "Commands every node it passes through to dissolve connections associated with a given graphID.
   Always uses full neighborcast, no matter what the message says."
  (forward msg thisnode (get-downstream thisnode srcuid t (graphID msg)))
  ; must dissolve _after_ forwarding, of course
  (dissolve-neighborhood thisnode (graphID msg)))

(defmethod k-connect ((msg solicitation) thisnode srcuid)
  "Tells nodes this message passes through to connect to each other with given graphID"
  )

;;; Message kinds used by gossip itself

(defmethod gossip-relate ((msg solicitation) thisnode srcuid)
  "Establishes a global non-unique key/value pair. If key currently has a value or set of values,
   new value will be added to the set; it won't replace them.
  Sets value on this node and then forwards 
  solicitation to other nodes, if any.
  No reply expected."
  (destructuring-bind (key value &rest other) (args msg)
    (declare (ignore other))
    (setf (local-kvs thisnode) (kvs:relate (local-kvs thisnode) key value))
    ; thisnode becomes new source for forwarding purposes
    (forward msg thisnode (get-downstream thisnode srcuid (forward-to msg) (graphID msg)))))

(defmethod gossip-relate-unique ((msg solicitation) thisnode srcuid)
  "Establishes a global unique key/value pair. [Unique means there will be only one value for this key.]
  Sets value on this node and then forwards 
  solicitation to other nodes, if any. This is a destructive operation --
  any node that currently has a value for the given key will have that value replaced.
  No reply expected."
  (destructuring-bind (key value &rest other) (args msg)
    (declare (ignore other))
    (setf (local-kvs thisnode) (kvs:relate-unique (local-kvs thisnode) key value))
    ; thisnode becomes new source for forwarding purposes
    (forward msg thisnode (get-downstream thisnode srcuid (forward-to msg) (graphID msg)))))

(defmethod gossip-remove-key ((msg solicitation) thisnode srcuid)
  "Remove a global key/value pair. Removes key/value pair on this node and then forwards 
   solicitation to other nodes, if any. This is a destructive operation --
   any node that currently has the given key will have that key/value removed.
   There's no harm in calling this more than once with the same key; if key
   wasn't present in the first place, this is a no-op.
   No reply expected."
  (let ((key (first (args msg))))
    (kvs:remove-key! (local-kvs thisnode) key)
    ; thisnode becomes new source for forwarding purposes
    (forward msg thisnode (get-downstream thisnode srcuid (forward-to msg) (graphID msg)))))

(defmethod gossip-tally ((msg solicitation) thisnode srcuid)
  "Increment the value of a given key by an increment amount.
   If no value for that key exists currently, set it to 1.
   No reply expected."
  (let ((key (first (args msg)))
        (increment (second (args msg))))
    (setf (local-kvs thisnode) (kvs:tally (local-kvs thisnode) key increment))
    ; thisnode becomes new source for forwarding purposes
    (forward msg thisnode (get-downstream thisnode srcuid (forward-to msg) (graphID msg)))))

;;; TODO: add this to key-value-store
(defmethod tally-nondestructive ((store list) key amount &key (test #'equal))
  "Utility function. Purely functional version of kvs:tally. Only works on alists.
  Increments the key . value pair in alist indicated by key, by the indicated amount.
  If such a pair doesn't exist, create it."
  (let* ((found nil)
         (result (mapcar (lambda (pair)
                           (if (funcall test key (car pair))
                               (progn
                                 (setf found t)
                                 (cons key (+ (cdr pair) amount)))
                               pair))
                         store)))
    (if found
        result
        (acons key amount result))))

(defun multiple-tally (alist1 alist2)
  "Utility function. Given two alists like ((key1 . n1) (key2 . n2) ...)
  call kvs:tally for all pairs in alist."
  (let ((output nil))
    (dolist (pair alist2)
      (setf output (tally-nondestructive alist1 (car pair) (cdr pair))))
    output))

;; REPLY-NECESSARY methods. Three methods per message. The generic ones should handle most if not all cases.


;; We assume that we must coalesce results any time we expect replies from downstream nodes, whether the message
;;   says reply-to == :UPSTREAM or reply-to == (uid thisnode).
;; But of course if there are NO downstream nodes, we cannot expect any replies by definition, so coalescence is not necessary.
(defmethod generic-srr-handler ((msg solicitation) (thisnode gossip-node) srcuid)
  "Generic handler for solicitations requiring replies (SRRs)"
  (let* ((kind (kind msg))
         (soluid (uid msg))
         (downstream (get-downstream thisnode srcuid (forward-to msg) (graphID msg))) ; don't forward to the source of this solicitation
         (timer nil)
         (seconds-to-wait *max-seconds-to-wait*)
         (cleanup (make-timeout-handler thisnode msg kind)))
    (flet ((initialize-reply-cache ()
             "Set up node's reply-cache with initial-reply-value for this message"
             (kvs:relate-unique! (reply-cache thisnode) soluid (initial-reply-value kind thisnode (args msg))))
           
           (must-coalesce? ()
             "Returns true if this node must coalesce any incoming replies.
             If nil, there is no possibility of repliers, so no coalescence is needed."
             (or (eql :UPSTREAM (reply-to msg))
                 (and (uid? (reply-to msg)) ; check for potential direct replies back to this node
                      (eql (reply-to msg) (uid thisnode))))))
      ; Always initialize the reply cache--even if there are no downstream nodes--because we assume that if this
      ;   node could potentially be replied to, it itself is always considered a participant node of the message.
      (when (must-coalesce?) (initialize-reply-cache))
      ; (if (not (eql 495831281100387564650501 (uid thisnode))) (break))
      
      ;;; It's possible for there to be a downstream but have no potential repliers. In that case
      ;;; we need to go ahead and reply.
      
      ;;; It's never necessary to coalesce when there's no downstream, because there won't be anything TO coalesce in that case.
      ;;; It MAY not be necessary to coalesce even when there IS a downstream (that's the case for direct replies where this node
      ;;;   is not the node to reply to).
      
      (cond (downstream
             (cond ((must-coalesce?)
                    (if (eql :UPSTREAM (reply-to msg)) ; See Note D
                        (progn
                          (prepare-repliers thisnode soluid downstream)
                          (edebug 3 thisnode thisnode :WAITING msg downstream))
                        (progn ; not :UPSTREAM. Repliers will be anonymous.
                          (setf seconds-to-wait *direct-reply-max-seconds-to-wait*)
                          (node-log thisnode :WAITING msg :ANONYMOUS)
                          (kvs:relate-unique! (repliers-expected thisnode) soluid :ANONYMOUS)))
                    (forward msg thisnode downstream)
                    ; wait a finite time for all replies
                    (setf timer (schedule-gossip-timeout (ceiling seconds-to-wait) (actor thisnode) soluid))
                    (kvs:relate-unique! (timers thisnode) soluid timer)
                    (kvs:relate-unique! (timeout-handlers thisnode) soluid cleanup) ; bind timeout handler
                    ;(node-log thisnode :WAITING msg (ceiling *max-seconds-to-wait*) downstream)
                    )
                   (t ; just forward the message since there won't be an :UPSTREAM reply
                    (forward msg thisnode downstream)
                    ; No cleanup necessary because even though we had a downstream, we never expected any replies.
                    (send-final-reply thisnode (reply-to msg) soluid kind (initial-reply-value kind thisnode (args msg))))))
            (t ; No downstream. This is a leaf node. No coalescence is possible, which implies no cleanup is necessary.
             (send-final-reply thisnode (reply-to msg) soluid kind (initial-reply-value kind thisnode (args msg))))))))

; No node should ever receive an interim or final reply unless it was expecting one by virtue
;  of the original solicitation having a reply-to slot of :UPSTREAM or the UID of the node itself.
;  So there's no special handling in the methods for interim-reply or final-reply of other reply modes.
;  Besides, :GOSSIP and :NEIGHBORCAST reply modes will never cause the creation of a true reply message anyway.
(defmethod generic-srr-handler ((msg interim-reply) (thisnode gossip-node) srcuid)
  (let ((kind (kind msg))
        (soluid (solicitation-uid msg)))
    ; First record the data in the reply appropriately
    (unless (eql :ANONYMOUS (kvs:lookup-key (repliers-expected thisnode) soluid)) ; ignore interim-replies to anonymous expectations
      (when (record-interim-reply msg thisnode soluid srcuid) ; true if this reply is later than previous
        ; coalesce all known data and send it upstream as another interim reply.
        ; (if this reply is not later, drop it on the floor)
        (if *delay-interim-replies*
            (send-delayed-interim-reply thisnode kind soluid)
            (let ((upstream-source (get-upstream-source thisnode (solicitation-uid msg))))
              (send-interim-reply thisnode kind soluid upstream-source)))))))

(defmethod generic-srr-handler ((msg final-reply) (thisnode gossip-node) srcuid)
  (let* ((kind (kind msg))
         (soluid (solicitation-uid msg))
         (local-data (kvs:lookup-key (reply-cache thisnode) soluid))
         (coalescer (coalescer kind)))
    ; Any time we get a final reply, we destructively coalesce its data into local reply-cache
    (kvs:relate-unique! (reply-cache thisnode)
                        soluid
                        (funcall coalescer local-data (first (args msg))))
    (cancel-replier thisnode kind soluid srcuid)))

(defgeneric initial-reply-value (kind thisnode msgargs)
  (:documentation "Initial the reply-value for the given kind of message. Must return an augmented-data object."))

(defmethod maybe-augment-datum ((datum augmented-data) kind)
  (declare (ignore kind))
  datum)

(defmethod maybe-augment-datum (datum kind)
  (augment datum `((:kind . ,kind) (:eripa . ,(eripa)) (:port . ,*actual-tcp-gossip-port*))))

(defmethod initial-reply-value :around (kind thisnode msgargs)
  "Ensure an augmented-data object is getting returned."
  (declare (ignore thisnode msgargs))
  (let ((datum (call-next-method)))
    (maybe-augment-datum datum kind)))

(defmethod initial-reply-value ((kind (eql :gossip-lookup-key)) (thisnode gossip-node) msgargs)
  (let* ((key (first msgargs))
         (myvalue (kvs:lookup-key (local-kvs thisnode) key)))
    (list (cons myvalue 1))))

(defmethod initial-reply-value ((kind (eql :count-alive)) (thisnode gossip-node) msgargs)
  (declare (ignore msgargs))
  1)

(defmethod initial-reply-value ((kind (eql :list-alive)) (thisnode gossip-node) msgargs)
  (declare (ignore msgargs))
  (list (uid thisnode)))

(defmethod initial-reply-value ((kind (eql :list-addresses)) (thisnode gossip-node) msgargs)
  (declare (ignore msgargs))
  (list (address thisnode)))

(defmethod initial-reply-value ((kind (eql :find-max)) (thisnode gossip-node) msgargs)
  (let ((key (first msgargs)))
    (kvs:lookup-key (local-kvs thisnode) key)))

(defmethod initial-reply-value ((kind (eql :find-min)) (thisnode gossip-node) msgargs)
  (let ((key (first msgargs)))
    (kvs:lookup-key (local-kvs thisnode) key)))

(defmethod count-alive ((msg gossip-message-mixin) (thisnode gossip-node) srcuid)
  "Return total count of nodes that received the message."
  (generic-srr-handler msg thisnode srcuid))

(defmethod list-alive ((msg gossip-message-mixin) (thisnode gossip-node) srcuid)
  "Like count-alive but this returns an actual list of node UIDs that received the message."
  (generic-srr-handler msg thisnode srcuid))

(defmethod list-addresses ((msg gossip-message-mixin) (thisnode gossip-node) srcuid)
  "Every node reports its address. Useful if every node is on a different machine."
  (generic-srr-handler msg thisnode srcuid))

(defmethod gossip-lookup-key ((msg gossip-message-mixin) (thisnode gossip-node) srcuid)
  "Lookup value of given key. Returns an alist of ((value1 . count1) (value2 . count2) ...)
   where valuex is a value found associated with the key and countx is the number of nodes with
   that value."
  (generic-srr-handler msg thisnode srcuid))

(defmethod find-max ((msg gossip-message-mixin) thisnode srcuid)
  "Retrieve maximum value of a given key on all the nodes. Non-numeric values are ignored."
  (generic-srr-handler msg thisnode srcuid))

(defmethod find-min ((msg gossip-message-mixin) thisnode srcuid)
  "Retrieve minimum value of a given key on all nodes"
  (generic-srr-handler msg thisnode srcuid))

(defmethod sound-off (msg thisnode srcuid)
  "Broadcast a request that all nodes execute sound-off with some status information"
  )

(defgeneric sounding-off (msg thisnode srcuid)
  (:documentation "A broadcast message initiated by a particular origin node (UID contained in msg)
   containing specific requested or unprompted status information.
   Usually a response to a sound-off request, but can also be used
   by a node to announce important status information such as going offline,
   leaving the group, or joining the group."))

(defmethod sounding-off ((msg reply) thisnode srcuid)
  "A broadcast message initiated by a particular origin node (UID contained in msg)
   containing specific requested status information.
   Always a response to a sound-off request, which will be in the solicitation-uid field.
   Unlike most replies, this one is forwarded as a true broadcast rather than an inverse broadcast."
  )

(defmethod sounding-off ((msg solicitation) thisnode srcuid)
  "A broadcast message initiated by a particular origin node (UID contained in msg)
   containing specific unprompted status information.
   Can be used by a node to announce important status information such as going offline,
   leaving the group, or joining the group."
  )

(defmethod find-address-for-node ((msg solicitation) thisnode srcuid)
  "Find address for a node with a given uid. Equivalent to DNS lookup."
  ;(forward msg thisnode (get-downstream thisnode srcuid (forward-to msg) (graphID msg)))
  ; wait a finite time for all replies
  )

(defmethod find-node-with-address ((msg solicitation) thisnode srcuid)
  "Find address for a node with a given uid. Equivalent to reverse DNS lookup."
  ;(forward msg thisnode (get-downstream thisnode srcuid (forward-to msg) (graphID msg)))
  ; wait a finite time for all replies
  )

;;; END OF GOSSIP METHODS

;;; REPLY SUPPORT ROUTINES

(defun send-final-reply (srcnode destination soluid kind data)
  (let ((reply (make-final-reply :solicitation-uid soluid
                                 :kind kind
                                 :args (list data)))
        (where-to-send-reply (cond ((uid? destination)
                                    destination)
                                   ((eq :UPSTREAM destination)
                                    (get-upstream-source srcnode soluid))
                                   (t destination))))
    (cond ((uid? where-to-send-reply) ; should be a uid or T. Might be nil if there's a bug.
           (edebug 1 srcnode :FINALREPLY soluid :to where-to-send-reply data)
           (send-msg reply
                     where-to-send-reply
                     (uid srcnode)))
          ; if no place left to reply to, just log the result.
          ;   This can mean that srcnode autonomously initiated the request, or
          ;   somebody running the sim told it to.
          ((null where-to-send-reply)
           (node-log srcnode :NO-REPLY-DESTINATION! soluid data))
          (t
           (edebug 1 srcnode :FINALREPLY soluid :TO where-to-send-reply data)
           (actor-send where-to-send-reply reply)))))

(defun coalesce&reply (reply-to thisnode reply-kind soluid)
  "Generic cleanup function needed for any message after all final replies have come in or
  timeout has happened. Only for upstream [reduce-style] replies; don't use otherwise.
  Cleans up reply tables and reply upstream with final reply containing coalesced data.
  Assumes any timers have already been cleaned up."
  (let ((coalesced-data ;(kvs:lookup-key (reply-cache thisnode) soluid)) ; will already have been coalesced here
         (coalesce thisnode reply-kind soluid))) ; won't have already been coalesced if we timed out!
    ; clean up reply tables.
    (kvs:remove-key (repliers-expected thisnode) soluid) ; might not have been done if we timed out
    (kvs:remove-key (reply-cache thisnode) soluid)
    (kvs:remove-key (timers thisnode) soluid)
    (kvs:remove-key (timeout-handlers thisnode) soluid)
    ; must create a new reply here; cannot reuse an old one because its content has changed
    (send-final-reply
     thisnode
     (if (uid? reply-to)
         (if (uid= reply-to (uid thisnode)) ; can't send a reply to myself, so punt and send it upstream
             :UPSTREAM
             reply-to)
         reply-to)
     soluid reply-kind coalesced-data)
    coalesced-data ; mostly for debugging
    ))

#|
DISCUSSION:
send-interim-reply needs to be delayed.
interim-replies don't resolve anything in the gossip model; they just provide (sometimes valuable)
partial information to the ultimate solicitor. However, if things are moving along properly,
a huge flurry of almost content-free interim-replies doesn't accomplish anything except to
clog up communication.

I don't want to get rid of interim-replies altogether because they'll be needed in cases of any
malfunctioning nodes. But I'd like to delay them a bit -- put them on the actor's back-burner
as it were.
Specifically what I need is a way to tell an actor
1. Put the send-interim-reply on the back burner and if nothing usurps it, execute it after a 1 second
delay.
2. If a send-final-reply happens, remove any send-interim-reply requests from the back-burner.
3. If a second send-interim-reply request comes in when one is already on the back-burner, do nothing,
because the original will take care of it. However, do reset the clock to make it execute 1 second
from now, rather than 1 second from whatever time the original request set up.

REMAINDER OF DISCUSSION IS OBSOLETE. WE SOLVE THE PROBLEM WITH SEND-SELF NOW.

There are a couple of tricky issues here I don't know how to solve:
-- How to create a local "back-burner" queue on an actor. Conceivably this could just be another slot
on an actor, and #'next-message could be made to look at it last. Or possibly it could be put on the
actor-message-mbox at lowest priority?
-- How to ensure the actor gets put back on the *actor-ready-queue* 1 second from now.

Another solution might be to just give actors a "yield" capability such that they put themselves back
onto the far end of the *actor-ready-queue* and give other actors (or technically, other messages to
themselves) a chance to run first.

Can an actor be on the *actor-ready-queue* more than once? I would hope so. But no. The queue doesn't even
really contain actors per se; it just contains lexical closures, all of which are associated with some
actor. However, the way #'send works is that it never re-adds an actor's run closure to the queue if the
actor is already busy.

FUNDAMENTAL MISUNDERSTANDING ABOVE: An actor must *never* be on the ready queue more than once because then
it could be executed by two processes concurrently, and that's *never* allowed. All atomicity guarantees of
the actor model would dissolve under such a scenario.

I suppose the simplest solution is to just make a timer for this, but the resolution of the timers
is 1 second and that's almost too coarse-grained for the job.

IDEA: An actor cannot re-insert itself onto the ready-queue -- because even if an actor added
some code to the ready-queue for itself to run later, the actor-busy flag would still be a problem.
When the current function ended, the actor would negate the actor-busy flag, but the other body
of code would already be in the queue. Without its actor-busy flag (the flag is attached to the actor,
not to the lambda body in the ready-queue) the other lambda body could cause problems. We could
change the actor-busy flag to a semaphore so it could take on a integral value of how many times the
actor occurred in the queue, but I think a better solution is:

Just spin up another actor. We'll call it the echo-actor. And it's sole job will be to "reflect" a message
back to us. This way, an actor can cause a message to itself to get reinserted into the head of the queue
normally and that code will be executed later, if any other lambda bodies are in the queue ahead of it.
Because an actor cannot properly send a message to itself, but it can send a message to another actor that
gets sent back, and everything will be copacetic.
|#

(defun send-interim-reply (thisnode reply-kind soluid where-to-send-reply)
  "Send an interim reply, right now."
  ; Don't ever call this for replies to :ANONYMOUS expectations. See Note C.
  (let ((coalesced-data (coalesce thisnode reply-kind soluid)))
    (if (uid? where-to-send-reply) ; should be a uid or T. Might be nil if there's a bug.
        (let ((reply (make-interim-reply :solicitation-uid soluid
                                         :kind reply-kind
                                         :args (list coalesced-data))))
          (edebug 4 thisnode :SEND-INTERIM-REPLY reply :to where-to-send-reply coalesced-data)
          (send-msg reply
                    where-to-send-reply
                    (uid thisnode)))
        ; if no place left to reply to, just log the result.
        ;   This can mean that thisnode autonomously initiated the request, or
        ;   somebody running the sim told it to.
        (edebug 4 thisnode :INTERIMREPLY soluid coalesced-data))))

(defun send-delayed-interim-reply (thisnode reply-kind soluid)
  "Called by a node actor to tell itself (or another actor, but we never do that now)
  to maybe send an interim reply after it processes any possible interim messages, which
  could themselves obviate the need for an interim reply."
  ; Should we make these things be yet another class with solicitation-uid-mixin?
  ; Or just make a general class of administrative messages with timeout being one?
  (let ((msg (make-solicitation
              :kind :maybe-sir
              :args (list soluid reply-kind))))
    (edebug 4 thisnode :ECHO-MAYBE-SIR nil)
    (send-self msg)))

(defun later-reply? (new old)
  "Returns true if old is nil or new has a higher uid"
  (or (null old)
      (> (uid new) (uid old))))

;;; Memorizing previous replies
(defmethod set-previous-reply ((node gossip-node) soluid srcuid reply)
  "Remember interim reply indexed by soluid and srcuid"
  ; Don't ever call this for replies to :ANONYMOUS expectations. See Note C.
  (let ((interim-table (kvs:lookup-key (repliers-expected node) soluid)))
    (unless interim-table
      (setf interim-table (kvs:make-store ':hashtable :test 'equal))
      (kvs:relate-unique! (repliers-expected node) soluid interim-table))
    (kvs:relate-unique! interim-table srcuid reply)))

(defmethod get-previous-reply ((node gossip-node) soluid srcuid)
  "Retrieve interim reply indexed by soluid and srcuid"
  ; Don't ever call this for replies to :ANONYMOUS expectations. See Note C.
  (let ((interim-table (kvs:lookup-key (repliers-expected node) soluid)))
    (when interim-table
      (kvs:lookup-key interim-table srcuid))))

(defmethod remove-previous-reply ((node gossip-node) soluid srcuid)
  "Remove interim reply (if any) indexed by soluid and srcuid from repliers-expected table.
  Return true if table is now empty; false if any other expected repliers remain.
  Second value is true if given soluid and srcuid was indeed present in repliers-expected."
  ; Don't ever call this for replies to :ANONYMOUS expectations. See Note C.
  (let ((interim-table (kvs:lookup-key (repliers-expected node) soluid)))
    (unless interim-table
      (return-from remove-previous-reply (values t nil))) ; no table found. Happens for soluids where no replies were ever expected.
    (multiple-value-bind (store was-present?)
                         (kvs:remove-key! interim-table srcuid) ; whatever was there before should have been nil or an interim-reply, but we're not checking for that
      (declare (ignore store))
      (cond ((zerop (hash-table-count interim-table))
             ; if this is the last reply, kill the whole table for this soluid and return true
             ;; (node-log node :KILL-TABLE-1 nil)
             (kvs:remove-key! (repliers-expected node) soluid)
             (values t was-present?))
            (t (values nil was-present?))))))

(defun record-interim-reply (new-reply node soluid srcuid)
  "Record new-reply for given soluid and srcuid on given node.
  If new-reply is later or first one, replace old and return true.
  Otherwise return false."
  ; Don't ever call this for replies to :ANONYMOUS expectations. See Note C.
  (let* ((previous-interim (get-previous-reply node soluid srcuid)))
    (when (or (null previous-interim)
              (later-reply? new-reply previous-interim))
      (set-previous-reply node soluid srcuid new-reply)
      t)))

(defgeneric data-coalescer (kind)
  (:documentation "Coalescer (reducer) for two arguments for a given kind of reply."))

(defmethod data-coalescer ((kind (eql :COUNT-ALIVE)))
  "Proper coalescer for :count-alive responses."
  '+)

(defmethod data-coalescer ((kind (eql :LIST-ALIVE)))
  "Proper coalescer for :list-alive responses. Might
   want to add a call to remove-duplicates here if we start
   using a gossip protocol not guaranteed to ignore redundancies)."
  'append)

(defmethod data-coalescer ((kind (eql :LIST-ADDRESSES)))
  'append)

(defmethod data-coalescer ((kind (eql :GOSSIP-LOOKUP-KEY)))
  "Proper coalescer for :GOSSIP-LOOKUP-KEY responses."
  'multiple-tally)

(defmethod data-coalescer ((kind (eql :FIND-MAX)))
  (lambda (x y) (cond ((and (numberp x)
                            (numberp y))
                       (max x y))
                      ((numberp x)
                       x)
                      ((numberp y)
                       y)
                      (t nil))))

(defmethod data-coalescer ((kind (eql :FIND-MIN)))
  (lambda (x y) (cond ((and (numberp x)
                            (numberp y))
                       (min x y))
                      ((numberp x)
                       x)
                      ((numberp y)
                       y)
                      (t nil))))

(defmethod coalesce ((node gossip-node) kind soluid)
  "Grab all the data that interim repliers have sent me so far, combine it with my
  local reply-cache in a way that's specific to kind, and return result.
  This purely functional and does not change reply-cache.
  This is essentially a reduce operation but of course we can't use that name."
  (let* ((local-data    (kvs:lookup-key (reply-cache node) soluid))
         (interim-table (kvs:lookup-key (repliers-expected node) soluid))
         (interim-data (when (and interim-table
                                  (hash-table-p interim-table))
                         (loop for reply being each hash-value of interim-table
                           while reply collect (first (args reply)))))
         (coalescer (coalescer kind)))
    ;(node-log node :COALESCE interim-data local-data)
    (let ((coalesced-output
           (reduce coalescer
                   interim-data
                   :initial-value local-data)))
      ;(node-log node :COALESCED-OUTPUT coalesced-output)
      coalesced-output)))

(defun cancel-replier (thisnode reply-kind soluid srcuid)
  "Actions to take when a replier should be canceled.
  If no more repliers, reply upstream with final reply.
  If more repliers, reply upstream either immediately or after a yield period with an interim-reply.
  Returns true if a [now-cancelled] reply had been expected from soluid/srcuid."
  (let ((interim-table (kvs:lookup-key (repliers-expected thisnode) soluid)))
    (cond ((eql :ANONYMOUS interim-table)
           nil) ; do nothing and return nil if we're accepting :ANONYMOUS replies
          (t (multiple-value-bind (no-more-repliers was-present?) (remove-previous-reply thisnode soluid srcuid)
               (cond (no-more-repliers
                      (let ((timeout-handler (kvs:lookup-key (timeout-handlers thisnode) soluid)))
                        (if timeout-handler ; will be nil for messages that don't expect a reply
                            (funcall timeout-handler nil)
                            ; (node-log thisnode :NO-TIMEOUT-HANDLER! soluid) ; this is not an error. Quit logging it.
                            )))
                     (t ; more repliers are expected
                      ; functionally coalesce all known data and send it upstream as another interim reply
                      (if *delay-interim-replies*
                          (send-delayed-interim-reply thisnode reply-kind soluid)
                          (let ((upstream-source (get-upstream-source thisnode soluid)))
                            (send-interim-reply thisnode reply-kind soluid upstream-source)))))
               was-present?)))))

;;;; END OF REPLY SUPPORT ROUTINES

; For debugging list-alive
(defun missing? (alive-list)
  "Returns a list of node UIDs that are missing from a list returned by list-alive"
  (let ((dead-list nil))
    (maphash (lambda (key value)
               (declare (ignore value))
               (unless (member key alive-list)
                 (push key dead-list)))
             *nodes*)
    (sort dead-list #'<)))

;;;; Network communications

; network messages are 3 pieces in a list:
;   destuid of ultimate receiving node
;   srcuid of sending node
;   gossip-msg

(defun make-ip-key (address port)
  (declare (ignore port))
  (usocket::host-to-hbo address) ; ignore port for now. Incoming ports will not in general be from *nominal-gossip-port*.
  #+IGNORE
  (if (and (integerp address)
           (null port))
      address ; means port is already folded into real-address
      (+ (ash (usocket::host-to-hbo address) 16) port)))

(defmethod memoize-proxy ((proxy proxy-gossip-node) &optional subtable)
  "Memoize given proxy for quick lookup. Returns proxy itself."
  (with-slots (real-address real-port real-uid) proxy
    (let ((table (typecase proxy
                   (udp-gossip-node *udp-proxy-table*)
                   (tcp-gossip-node *tcp-proxy-table*))))
      (unless subtable
        (let ((key (make-ip-key real-address real-port)))
          (setf subtable (gethash key table))
          (unless subtable (setf subtable (setf (gethash key table) (make-hash-table))))))
      (setf (gethash real-uid subtable) proxy))))

(defun ensure-proxy-node (mode real-address real-port real-uid)
  "Real-address, real-port, and real-uid refer to the node on an OTHER machine that this node points to.
   Returns newly-created or old proxy-gossip-node.
   Found or newly-created proxy will be added to *nodes* database for this process."
  (check-type real-port integer) ; might want to support lookup of port-name to port-number eventually
  (let* ((key (make-ip-key real-address real-port))
         (table (case mode
                   (:udp *udp-proxy-table*)
                   (:tcp *tcp-proxy-table*)))
         (proxy-subtable (gethash key table))
         (proxy nil))
    (when proxy-subtable
           (setf proxy (gethash real-uid proxy-subtable)))
    (when proxy (kvs:relate-unique! *nodes* (uid proxy) proxy)) ; because we might have cleared *nodes* during testing
    (unless proxy
      ; make one and memoize it
      (setf proxy (make-proxy-node mode
                                   :real-address real-address
                                   :real-port real-port
                                   :real-uid real-uid
                                   :proxy-subtable proxy-subtable)))
    proxy))

(defmethod incoming-message-handler ((msg solicitation) srcuid destuid)
  "Locally dispatch messages received from network"
  ;; srcuid will be that of a proxy-gossip-node on receiver (this) machine
  ;; destuid will be that of a true gossip-node on receiver (this) machine
  (when (uid? (reply-to msg)) ; deal with direct replies properly
          (setf (reply-to msg) srcuid))
  (incf (hopcount msg)) ; no need to copy message here since we just created it from scratch
  (send-msg msg destuid srcuid)
  t)

(defmethod incoming-message-handler ((msg reply) srcuid destuid)
  "Locally dispatch messages received from network"
  ;; proxy will be a proxy-gossip-node on receiver (this) machine
  ;; destuid will be that of a true gossip-node on receiver (this) machine
  (incf (hopcount msg)) ; no need to copy message here since we just created it from scratch
  (send-msg msg destuid srcuid)
  t)

;; ------------------------------------------------------------------------------

;;;
;;; Transport interface
;;;

(defun start-gossip-transport (&optional (address nil) (port nil))
  "Start the Gossip Transport network endpoint (if not already started.)
  ADDRESS and/or PORT can be supplied to bind the endpoint to a
  specific address, otherwise an available address will be assigned
  automatically."
  (when (null *transport*)
    (setf *transport*
          (gossip/transport:start-transport :address address
                                            :port port
                                            :message-received-hook 'transport-message-received
                                            :peer-up-hook 'transport-peer-up
                                            :peer-down-hook 'transport-peer-down))))

(defun transport-message-received (message peer-address)
  "Callback for transport layer on incoming message from other node."
  (with-authenticated-packet (packet)
    message ; has already been deserialized at this point
    ;; Unpack envelope containing Gossip metadata.
    (destructuring-bind (destuid srcuid rem-port msg) packet
      (log-event "Gossip transport message received" peer-address rem-port)
      ;; Note: Protocol should not be hard-coded. Supply from transport layer? -lukego
      (let ((proxy (ensure-proxy-node :tcp peer-address rem-port srcuid)))
        ;; Note: Use uid of proxy for during local processing.
        (incoming-message-handler msg (uid proxy) destuid)))))

(defun transport-peer-up (peer-address peer-port)
  "Callback for transport layer event."
  (log-event :TRANSPORT "Transport connection to peer established" peer-address peer-port))

(defun transport-peer-down (peer-address peer-port reason)
  "Callback for transport layer event."
  (log-event :TRANSPORT "Transport connection to peer failed" peer-address peer-port reason))

(defun shutdown-gossip-server ()
  "Stop the Gossip Transport network endpoint (if currently running)."
  (unless (null *transport*)
    (gossip/transport:stop-transport *transport*)
    (setf *transport* nil)))

;; ------------------------------------------------------------------------------
;; We need to authenticate all messages being sent over socket ports
;; from this running Lisp image. Give us some signing keys to do so...

;;; The need for this is rather dubious.  No one other than the
;;; signing node can authenticate this HMAC. 

(defun actor-keypair-fn (cmd &rest args)
  "Test-and-set function that the *hmac-keypair-actor* runs.
  It's critical that only one actor run pbc:make-key-pair at a time"
  (declare (ignore cmd)) ; everything is interpreted as :TAS
  (destructuring-bind (mbox &rest other) args
    (declare (ignore other))
    (unless *hmac-keypair*
      (setf *hmac-keypair* (pbc:make-key-pair (list :port-authority (uuid:make-v1-uuid)))))
    (actor-send mbox *hmac-keypair*)))

#+IGNORE
(defun hmac-keypair ()
  (or *hmac-keypair*
      (let ((mbox (mpcompat:make-mailbox)))
        (actor-send *hmac-keypair-actor* :TAS mbox)
        (first (mpcompat:mailbox-read mbox)))))

(defun hmac-keypair ()
  (mpcompat:with-lock (*hmac-keypair-lock*)
    (or *hmac-keypair*
        (setf *hmac-keypair* (pbc:make-key-pair (list :port-authority (uuid:make-v1-uuid)))))))

(defun sign-message (msg)
  "Sign and return an authenticated message packet. Packet includes
  original message."
  (let ((keypair (hmac-keypair)))
    (assert (pbc:check-public-key (pbc:keying-triple-pkey keypair)
                                  (pbc:keying-triple-sig  keypair)))
    (pbc:sign-message msg
                      (pbc:keying-triple-pkey keypair)
                      (pbc:keying-triple-skey keypair))))

;; ------------------------------------------------------------------------------

(defmethod deliver-gossip-msg (gossip-msg (node proxy-gossip-node) srcuid)
  "This node is a standin for a remote node. Transmit message across network."
  (gossip/transport:transmit *transport*
                             (real-address node)
                             (real-port node) 
                             ;; Pack message in a signed envelope containing Gossip metadata.
                             (sign-message (list (real-uid node) ; destuid
                                                 srcuid          ; srcuid
                                                 *nominal-gossip-port*
                                                 gossip-msg))))  ; message (payload)

(defmethod deliver-gossip-msg (gossip-msg (node gossip-node) srcuid)
  (setf gossip-msg (copy-message gossip-msg)) ; must copy before incrementing hopcount because we can't
  ;  modify the original without affecting other threads.
  (incf (hopcount gossip-msg))
  ; Remember the srcuid that sent me this message, because that's where reply will be forwarded to
  (locally-receive-msg gossip-msg node srcuid))

(defmethod deliver-gossip-msg ((gossip-msg system-async) (node gossip-mixin) srcuid)
  (setf gossip-msg (copy-message gossip-msg)) ; must copy before incrementing hopcount because we can't
  ;  modify the original without affecting other threads.
  (incf (hopcount gossip-msg))
  ; Remember the srcuid that sent me this message, because that's where reply will be forwarded to
  (locally-receive-msg gossip-msg node srcuid))

(defun run-gossip ()
  "Archive the current log and clear it.
   Prepare all nodes for new simulation.
   Only necessary to call this once, or
   again if you change the graph or want to start with a clean log."
  (archive-log)
  (sleep .5)
  (start-gossip-transport usocket:*wildcard-host* *nominal-gossip-port*)
  (maphash (lambda (uid node)
             (declare (ignore uid))
             (setf (car (ac::actor-busy (actor node))) nil)
             (clear-caches node))
           *nodes*)
  (hash-table-count *nodes*))

(defun measure-timing (logcmd &optional (log *log*))
  "Returns maximum time elapsed between first log entry [of any type] and last of type logcmd.
   It's a good idea to call #'archive-log before using this to ensure you start with a fresh log.
   Assumes first element of every log entry is a timestamp with microsecond resolution."
  (let ((lastpos (position logcmd log :from-end t :key 'second)))
    (when lastpos
      (/ (- (first (elt log lastpos))
            (first (elt log 0)))
         1e6))))

(defun log-histogram (&optional (log *log*))
  "Returns a histogram (as an alist) of given log by the keyword after the timestamp"
  (let ((table (kvs:make-store :hashtable))
        (alist nil))
    (loop for msg across log do
      (kvs:tally table (second msg) 1))
    (setf alist (alistify-hashtable table))
    (sort alist #'> :key #'cdr)))

; Ex:
; (archive-log)
; (solicit-wait <something>)
; (measure-timing :finalreply)

; (make-graph 10)
; (save-graph-to-file "tests/10nodes2.lisp")
; (restore-graph-from-file "tests/10nodes2.lisp") ;;; best test network
; (make-graph 5)
; (save-graph-to-file "~/gossip/5nodes.lisp")
; (restore-graph-from-file "~/gossip/5nodes.lisp")

; (make-graph 100)
; (make-graph 1000)
; (make-graph 10000)
; (visualize-nodes *nodes*)  ; probably not a great idea for >100 nodes

; PARTIAL GOSSIP TESTS
; (make-graph 10)
; (set-protocol-style :gossip 2)
; (get-protocol-style)
; (run-gossip)
; (solicit-wait (random-node) :count-alive)
; (solicit-wait (random-node) :list-alive)
; (visualize-nodes *nodes*)
; (inspect *log*)

(defun other-udp-port ()
  (when *udp-gossip-socket*
    (if (= *nominal-gossip-port* *actual-udp-gossip-port*)
        (1+ *nominal-gossip-port*)
        *nominal-gossip-port*)))

(defun other-tcp-port ()
  "Deduce proper port for other end of connection based on whether this process
   has already established one. Only used for testing two processes communicating on one machine."
  (when *tcp-gossip-socket*
    (if (= *nominal-gossip-port* *actual-tcp-gossip-port*)
        (1+ *nominal-gossip-port*)
        *nominal-gossip-port*)))

    
; UDP TESTS
; Test 1
; ON SERVER MACHINE
; (clear-local-nodes)
#+TEST1
(setf localnode (make-node ':gossip
  :UID 200))
; (run-gossip :UDP)

; ON CLIENT MACHINE
; (clear-local-nodes)
; (run-gossip :UDP)
#+TEST-LOCALHOST
(setf rnode (ensure-proxy-node ':UDP "localhost" (other-udp-port) 200)) ; assumes there's a node numbered 200 on another Lisp process at 65003
#+TEST-AMAZON
(setf rnode (ensure-proxy-node ':UDP "ec2-35-157-133-208.eu-central-1.compute.amazonaws.com" *nominal-gossip-port* 200))


#+TEST1 ; create 'real' local node to call solicit-wait on because otherwise system will try to forward the
       ;   continuation that solicit-wait makes across the network
(setf localnode (make-node ':gossip
  :UID 201))
#+TEST1
(pushnew (uid rnode) (neighborhood localnode))
; (solicit-wait localnode :count-alive)
; (solicit-wait localnode :list-alive)
; (solicit-wait localnode :list-addresses)
; (solicit localnode :gossip-relate-unique :foo :bar)
; (solicit-wait localnode :gossip-lookup-key :foo)

; Test 2: List live nodes at given address
; ; ON SERVER MACHINE
; (clear-local-nodes)
; (make-graph 10)
; (run-gossip :UDP)

; ON CLIENT MACHINE
; (clear-local-nodes)
; (run-gossip :UDP)
; (set-protocol-style :neighborcast)
#+TEST-LOCALHOST
(setf rnode (ensure-proxy-node ':UDP "localhost" (other-udp-port) 0))
#+TEST-AMAZON
(setf rnode (ensure-proxy-node ':UDP "ec2-35-157-133-208.eu-central-1.compute.amazonaws.com" *nominal-gossip-port* 0))

#+TEST2 ; create 'real' local node to call solicit-wait on because otherwise system will try to forward the
       ;   continuation that solicit-wait makes across the network
(setf localnode (make-node ':gossip
  :UID 201))
#+TEST2
(pushnew (uid rnode) (neighborhood localnode))

; (solicit-direct localnode :count-alive)
; (solicit-direct localnode :list-alive)
; (inspect *log*)


; Test 3: List live nodes at given address via TCP
; ; ON SERVER MACHINE
; (clear-local-nodes)
; (make-graph 1)
; (run-gossip)

; ON CLIENT MACHINE
; (clear-local-nodes)
; (run-gossip)
; (archive-log)
; (set-protocol-style :neighborcast)
#+TEST-LOCALHOST
(setf rnode (ensure-proxy-node ':TCP "localhost" (other-tcp-port) 0))
#+TEST-AMAZON
(setf rnode (ensure-proxy-node ':TCP "ec2-35-157-133-208.eu-central-1.compute.amazonaws.com" *nominal-gossip-port* 0))

#+TEST3 ; create 'real' local node to call solicit-wait on because otherwise system will try to forward the
       ;   continuation that solicit-wait makes across the network
(setf localnode (make-node ':gossip
  :UID 201))
#+TEST3
(pushnew (uid rnode) (neighborhood localnode))
; (visualize-nodes *nodes*)
; (solicit-direct localnode :count-alive)
; (solicit-direct localnode :list-alive)
; (solicit-wait localnode :count-alive)
; (solicit-wait localnode :list-alive)
; (solicit-wait localnode :list-addresses)
; (inspect *log*)

; (run-gossip)
; (solicit-wait (first (listify-nodes)) :list-alive)
; (solicit-direct (first (listify-nodes)) :list-alive)
; (solicit-direct (first (listify-nodes)) :count-alive)
; (solicit-progress (first (listify-nodes)) :list-alive)
; (solicit-wait (first (listify-nodes)) :count-alive)
; (solicit (first (listify-nodes)) :announce :foo)
; (solicit-wait 340 :list-alive) ; if there happens to be a node with UID 340
; (inspect *log*) --> Should see :FINALREPLY with all nodes (or something slightly less, depending on network delays, etc.) 

; (solicit (first (listify-nodes)) :gossip-relate-unique :foo :bar)
; (solicit-wait (first (listify-nodes)) :gossip-lookup-key :foo)
; (solicit (first (listify-nodes)) :gossip-relate :foo :baz)
; (solicit-wait (first (listify-nodes)) :gossip-lookup-key :foo)

; (set-protocol-style :gossip) ; ensure every node will likely not get the message
; (solicit (first (listify-nodes)) :gossip-relate-unique :foo 2)
; (solicit (second (listify-nodes)) :gossip-relate-unique :foo 17)
; (solicit (third (listify-nodes)) :gossip-relate-unique :foo 5)
; (set-protocol-style :neighborcast)
; (solicit-wait (first (listify-nodes)) :find-max :foo)
; (solicit-wait (first (listify-nodes)) :find-min :foo)

;; should produce something like (:FINALREPLY "node209" "sol255" (((:BAZ :BAR) . 4))) as last *log* entry

(defun get-kvs (key)
  "Shows value of key for all nodes. Just for debugging. :gossip-lookup-key is the proper way to do this."
  (let ((nodes (listify-nodes)))
    (mapcar (lambda (node)
              (cons node (kvs:lookup-key (local-kvs node) key)))
            nodes)))

; TEST NO-REPLY MESSAGES
; (make-graph 10)
; (run-gossip)
; (solicit (first (listify-nodes)) :gossip-relate-unique :foo :bar)
; (get-kvs :foo) ; should return a list of (node . BAR)
; (solicit (first (listify-nodes)) :gossip-remove-key :foo)
; (get-kvs :foo) ; should just return a list of (node . nil)
; (solicit (first (listify-nodes)) :gossip-tally :foo 1)
; (get-kvs :foo) ; should return a list of (node . 1)
; (solicit (first (listify-nodes)) :gossip-tally :foo 1)
; (get-kvs :foo) ; should return a list of (node . 2)

#+TESTING
(setf node (make-node ':gossip
  :UID 253
  :ADDRESS 'NIL
  :LOGFN 'GOSSIP::DEFAULT-LOGGING-FUNCTION
  :KVS (as-hash-table 'eql '((key1 . 1) (key2 . 2) (key3 . 3)))))

#+TESTING
(mapc (lambda (uid)
          (pushnew uid (neighborhood node)))
        '(248 250 251))

#+TESTING
(save-node node *standard-output*)

#+TESTING
(setf msg (make-solicitation :kind :list-alive))
#+TESTING
(copy-message msg)

#| NOTES

NOTE A: About proactive reply cancellation
If node X is ignoring a solicitation* from node Y because it already
saw that solicitation, then it must also not expect a reply from node Y
for that same solicitation.
Here's why [In this scenario, imagine #'locally-receive-msg is acting on behalf of node X]:
If node X ignores a solicition from node Y -- because it's already seen that solicitation --
  then X knows the following:
  1. Node Y did not receive the solicition from X. It must have received it from somewhere else,
     because nodes *never* forward messages to their upstream.
  2. Therefore, if X forwards (or forwarded) the solicitation to Y, Y
     is definitely going to ignore it. Because Y has already seen it.
  3. Therefore (to recap) if X just ignored a solicitation from Y, then X
     knows Y is going to ignore that same solicitation from X.
  4. THEREFORE: X must not expect Y to respond, and that's why
     we call cancel-replier here. If we don't do this, Y will ignore
     and X will eventually time out, which it doesn't need to do.
  5. FURTHERMORE: Y knows X knows this. So it knows X will stop waiting for it.
* we take no special action for non-solicitation messages because they can't
  ever be replied to anyway.

NOTE B: About the repliers-expected slot.
This slot always contains a hashtable mapping a soluid to a value.
The value can be:
--Another hashtable, which maps srcuid to a subvalue. If subvalue is nil, it means this node
  expects a reply from srcuid for the soluid that represents this table. If the subvalue is non-nil,
  it can only be an interim-reply that srcuid has already sent. Future interim-replies from that srcuid
  will supersede older ones. (They will not be coalesced with older interim-replies; they replace them.)
  Subvalue will never be a final-reply because those don't get stored--they get coalesced with the value
  in reply-cache and stored in the reply-cache.
--The keyword :ANONYMOUS which indicates that replies from any srcuid are accepted. We don't expect to
  receive interim-replies from :ANONYMOUS repliers, so if we do receive any, they simply get dropped on
  the floor rather than stored. See Note C for more info.
--The value NIL, which indicates that no replies (or no further replies) are expected for this soluid.


NOTE C: About :ANONYMOUS expectations.
We have a mechanism to allow replies to a node to occur from unpredictable sources. This can happen
when we send a message with forward-to :NEIGHBORCAST or :GOSSIP but whose reply-to slot is a single UID.
In this case, there's no way to know who might reply in advance, so we have to allow replies (to this soluid)
from any srcuid. So in that case, we do
(kvs:relate-unique! (repliers-expected thisnode) soluid :ANONYMOUS)
to prepare for replies.
There are several implications here:
1. We cannot know in advance when we have received all possible replies. Thus we have to depend on a timeout
as the only mechanism to know when to ignore further replies (and to reply ourselves, if necessary).
Thus for a node expecting :ANONYMOUS replies, we must not call #'prepare-repliers for that node.
2. We don't allow interim-replies to :ANONYMOUS expectations, because we're not creating a table to keep them
(because in place of that table, we just have the keyword :ANONYMOUS), and because I don't think we'll ever need
interim-replies in this case.
3. We still allow coalescence at the node expecting :ANONYMOUS replies; they just always come from final-replies.
4. There's a possible hazard condition here: If a single node sends us two final-replies with the same soluid,
we won't know to reject the second one, and we'll coalesce a value from that node twice, which would cause
an incorrect coalescence result. We may have to care about this in future, but I'm not going to worry about
it now. In working code, there's no code path that would cause a node to respond with a final-reply for a given
soluid twice.

NOTE D: About :ANONYMOUS nodes

#'prepare-repliers is solely for use by a given node X when it is passing along a message whose reply-to slot
is :UPSTREAM. It should never be used for any other kind of reply-to, and in some cases it should not use even
in the :UPSTREAM case. Read on.

An :ANONYMOUS node is a proxy-node whose real-uid slot contains 0. It stands in for "every node" on some remote
machine. A regular proxy-node on machine A masquerades as the source of messages to local nodes on machine A, where
the actual source is actually on machine B. #'ensure-proxy-node is what makes this happen. But it NEVER happens
for :ANONYMOUS nodes. When a remote node on B responds to A, its message always comes in through a regular proxy-node
(which has a nonzero real-uid). Said proxy-node will be automatically created if it doesn't already exist.
Thus :ANONYMOUS nodes are always created manually -- never automatically -- and they're used for bootstrapping
a gossip network. And they're only used for outgoing messages -- never incoming.

Any regular gossip-node X which has an :ANONYMOUS node in its immediate downstream (its neighbors slot) MUST only
expect :ANONYMOUS replies. This is because the presence of even one :ANONYMOUS node in node X's downstream
means that node X can never be sure when all replies have occurred. Thus node X MUST NOT call #'prepare-repliers
in this case -- even if the reply-to happens to be :UPSTREAM.

Note that :ANONYMOUS nodes are essential for bootstrapping a gossip network that spans multiple machines--we
cannot just disallow them.

So why not just let all replies and all proxy-nodes be :ANONYMOUS?
Because with :ANONYMOUS replies, you can't ever be sure when you're done. You have to rely on timeouts to stop
waiting for replies. This is acceptable at boot time, but as proxy nodes for unique remote nodes are automatically
created, it's best to wire those into the gossip network as neighbors rather than :ANONYMOUS nodes, simply
because non-anonymous proxy nodes can have expectations set up for replies and thus not rely solely on timeouts.
Bottom line: Non-anonymous nodes are faster than anonymous ones.

This leads to another observation: Don't put :ANONYMOUS nodes into the neighbors slot of any node. That way,
you won't have to worry about :ANONYMOUS nodes being downstream, ever.

Furthermore, if node X passes along a direct-reply message (that is, its reply-to slot contains a UID), it must
never call #'prepare-repliers. This is pretty obvious at first glance, because in the case of direct replies,
node X is probably not going to be the replyee anyway. But what if it is? What if node X _is_ the replyee?
Even in that case, we can't always be sure that every downstream node is going to reply. If one of those
downstream nodes is an :ANONYMOUS node, it'll never reply (because anonymous nodes never masquerade as the source of
reply messages). And direct messages can be weird: Any given downstream node may or may not choose to even accept
the message, let alone reply to it. Direct messages are in some sense intended to be weird. They're for bootstrapping
or out-of-band status purposes or whatever. The point is, only :UPSTREAM solicitations should ever definitively
expect replies from specific downstream nodes, and even then, only in the case where there's no :ANONYMOUS node in
the downstream set.

A subtlety: Note that coalescence is a different issue than expectations. It's possible that a node will want to coalesce
its replies without having any expectations as to who will reply. This is precisely the case for node X, where node X
is expecting direct replies to itself. See generic-srr-handler method for solicitations for how this is coded.

NOTE E: Debugging Actor code
If it seems like -- contrary to all expectations -- messages are never getting delivered to a given actor,
check the processes window. If a given Actor Executive shows "Active" rather than "Waiting for Actor", that's
a HUGE red flag. It means some Actor's code body never exited. And that actor will appear to have stopped 
receiving messages.
In ccl, you can interrupt and backtrace a background process like so:
(ccl::force-break-in-listener (gossip::find-process <process-name>))

NOTE F: If you call (format *logstream* <etc>) and *logstream* is a 'highlevel-hemlock-output-stream (in CCL),
then either a lot of small strings or even a lot
of individual characters get written to the *logstream* and this is much too slow in CCL
because every output to *logstream* has to be done in the system's event loop.
Although this is CCL-specific, it doesn't hurt anything to pre-convert to a string using 
(format nil <etc>) on non-CCL platforms, so that's why we're doing it this way.


TODO:
Ensure that anonymous nodes can never be in neighbors slot.
Figure out a way to make solicit-direct work in that case.


|#<|MERGE_RESOLUTION|>--- conflicted
+++ resolved
@@ -562,41 +562,18 @@
     (setf *uber-set-cache* nil))
   node)
 
-<<<<<<< HEAD
-(defun %make-node (&rest args)
-  "Makes a new [real, non-proxy] gossip node. Doesn't memoize it."
-=======
 (defun make-node (&rest args)
   "Makes a new [real, non-proxy] node"
->>>>>>> 09b6003a
   (let ((neighborhood (getf args :neighborhood))) ; allow to specify :neighborhood as list, for *default-graphID*
     (with-keywords-removed (args (:neighborhood))
-      (let ((node (apply 'make-instance 'gossip-node args)))
+  (let* ((node (apply 'make-instance 'gossip-node args))
+         (actor (make-gossip-actor node)))
         (when neighborhood
           (mapcar (lambda (uid)
                     (pushnew uid (neighborhood node)))
                   neighborhood))
-        node))))
-
-(defmethod initialize-node ((node gossip-node) &key pkey skey)
-  (declare (ignore skey))
-  (let* ((actor (make-gossip-actor node)))
     (setf (actor node) actor)
-<<<<<<< HEAD
-    (when pkey ; pkey, if given, takes precedence over UID
-      (setf (slot-value node 'uid) pkey))
-    (memoize-node node)))
-
-(defmethod make-node ((kind (eql :gossip)) &rest rest &key &allow-other-keys)
-  (let ((pkey (getf rest :pkey))
-        (skey (getf rest :skey)))
-    (with-keywords-removed (rest (:pkey :skey))
-      (let ((node (apply '%make-node rest)))
-        (initialize-node node :pkey pkey :skey skey)
-        node))))
-=======
     (memoize-node node)))))
->>>>>>> 09b6003a
 
 (defun make-proxy-node (mode &rest args &key proxy-subtable &allow-other-keys)
   "Makes a new proxy node of given mode: :UDP or :TCP"
@@ -619,7 +596,7 @@
 ;;;; Graph making routines
 (defun make-nodes (numnodes)
   (dotimes (i numnodes)
-    (make-node ':gossip)))
+    (make-node)))
 
 (defun listify-nodes (&optional (nodetable *nodes*))
   (loop for node being each hash-value of nodetable collect node))
@@ -762,7 +739,7 @@
   (let ((*package* (find-package :gossip)))
     (flet ((write-slot (initarg value) ; assumes accessors and initargs are named the same
              (format stream "~%  ~S ~A" initarg (readable-value value))))
-      (format stream "(make-node ':gossip")
+      (format stream "(make-node")
       (write-slot :uid (uid node))
       (write-slot :address (address node))
       (write-slot :neighbors (neighbors node))
@@ -945,7 +922,7 @@
         (allnodes nil))
     (unwind-protect
         (progn
-          (setf localnode (make-node ':gossip))
+          (setf localnode (make-node))
           (pushnew (uid rnode) (neighborhood localnode))
           ;(format t "~%Localnode UID = ~D" (uid localnode))
           (setf allnodes (solicit-direct localnode :list-alive))
@@ -971,7 +948,7 @@
                          address-port-list))
     (unwind-protect
         (progn
-          (setf localnode (make-node ':gossip))
+          (setf localnode (make-node))
           (mapcar (lambda (rnode)
                     (pushnew (uid rnode) (neighborhood localnode)))
                   rnodes)
@@ -2213,7 +2190,7 @@
 ; ON SERVER MACHINE
 ; (clear-local-nodes)
 #+TEST1
-(setf localnode (make-node ':gossip
+(setf localnode (make-node
   :UID 200))
 ; (run-gossip :UDP)
 
@@ -2228,7 +2205,7 @@
 
 #+TEST1 ; create 'real' local node to call solicit-wait on because otherwise system will try to forward the
        ;   continuation that solicit-wait makes across the network
-(setf localnode (make-node ':gossip
+(setf localnode (make-node
   :UID 201))
 #+TEST1
 (pushnew (uid rnode) (neighborhood localnode))
@@ -2255,7 +2232,7 @@
 
 #+TEST2 ; create 'real' local node to call solicit-wait on because otherwise system will try to forward the
        ;   continuation that solicit-wait makes across the network
-(setf localnode (make-node ':gossip
+(setf localnode (make-node
   :UID 201))
 #+TEST2
 (pushnew (uid rnode) (neighborhood localnode))
@@ -2283,7 +2260,7 @@
 
 #+TEST3 ; create 'real' local node to call solicit-wait on because otherwise system will try to forward the
        ;   continuation that solicit-wait makes across the network
-(setf localnode (make-node ':gossip
+(setf localnode (make-node
   :UID 201))
 #+TEST3
 (pushnew (uid rnode) (neighborhood localnode))
@@ -2340,7 +2317,7 @@
 ; (get-kvs :foo) ; should return a list of (node . 2)
 
 #+TESTING
-(setf node (make-node ':gossip
+(setf node (make-node
   :UID 253
   :ADDRESS 'NIL
   :LOGFN 'GOSSIP::DEFAULT-LOGGING-FUNCTION
