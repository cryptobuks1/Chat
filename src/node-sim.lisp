;; use (run) to run all-cloaked transactions
;; use (urun) to run all-uncloaked transactions
;; pretty cheesy at the moment -  cloaked was working, copy/paste to make uncloaked

;; top-level glue code for a simulation node
 
(in-package :emotiq/sim)

;; remove for production
(defun eassert (bool-condition)
  (assert bool-condition))

(defun initialize (&key
                     (cosi-prepare-timeout 10)
                     (cosi-commit-timeout 10)
                     (executive-threads nil)
                     (nodes 8)
                     (new-configuration-p nil)
                     (run-cli-p nil))
  "Initialize a new local simulation of the Emotiq chain

The simulation can be configured to run across the number of EXECUTIVE-THREADS 

COSI-PREPARE-TIMEOUT specifies how many seconds that cosi leaders wait for responses during prepare phase. 
COSI-COMMIT-TIMEOUT specifies how many seconds that cosi leaders wait for responses during commit phase. 

Prepare can possibly take longer than commit, because the block may contain txns that a witness has not
yet seen (and, therefore, needs to validate the unseen txn(s))

If either NEW-CONFIGURATION-P is true or the simulator has never been
run on this node, a new simulation network will be generated.  The
configured simulation will have the integer number of NODES as
witnesses."
  (setf actors::*maximum-age* 120)
  (when executive-threads
    (setf actors::*nbr-execs*
          executive-threads))
  (when (or new-configuration-p
              (not (and (probe-file cosi-simgen::*default-data-file*)
                        (probe-file cosi-simgen::*default-key-file*))))
    (cosi-simgen::generate-tree :nodes nodes))
  (setf cosi-simgen::*cosi-prepare-timeout* cosi-prepare-timeout)
  (setf cosi-simgen::*cosi-commit-timeout* cosi-commit-timeout)
  (cosi-simgen::init-sim)

  ;; should this following code be executed every time or only when a new configuration is created?
  (let ((node-list (list-of-nodes)))
    (assert node-list)
    (assign-phony-stake-to-nodes node-list)
    (emotiq/elections:set-nodes (sort-nodes-by-stake node-list)))

  (when run-cli-p
    (emotiq/cli:main)))

(defvar *genesis-account*
  (pbc:make-key-pair :genesis)
  "Genesis account.")

(defvar *genesis-output*
  nil
  "Genesis UTXO.")

<<<<<<< HEAD
(defun send-genesis-utxo (&key (monetary-supply 1000))
  (when *genesis-output*
    (error "Can't create more than one genesis UTXO."))
  (print "Construct Genesis transaction")
  (multiple-value-bind (utxog secrg)
      (cosi/proofs:make-txout monetary-supply (pbc:keying-triple-pkey *genesis-account*))
    (declare (ignore secrg))
    
    (setf *genesis-output* utxog)
    (broadcast-message :genesis-utxo utxog)))

=======
>>>>>>> 7e6f6cb7
(defun broadcast-message (message arg)
  (loop
     :for node :across cosi-simgen::*node-bit-tbl*
     :doing (cosi-simgen::send (cosi-simgen::node-self node)
                               message arg)))
<<<<<<< HEAD
  
(defun spend-from-genesis (receiver amount)
  (unless *genesis-output*
    (error "No genesis account to spend from."))
  (spend *genesis-account* *genesis-output*
         (pbc:keying-triple-pkey receiver)
         amount))

(defun spend (from from-utxo to-pubkey amount)
  "from = from-account(key-pair), from-utxo = specific utxo to be spent here, to-pubkey = public key of receiver
    amount = number, bit-tbl = node's bit table"
  (with-accessors ((from-public-key pbc:keying-triple-pkey)
                   (from-private-key pbc:keying-triple-skey))
      from
    (let ((decrypted-from-utxo
           (cosi/proofs:decrypt-txout-info from-utxo from-private-key)))
      ;; decrypt "from" txout, then make a txin for current txn
      (multiple-value-bind (txin txin-gamma)  
            (cosi/proofs:make-txin (cosi/proofs:txout-secr-amt decrypted-from-utxo) 
                                   (cosi/proofs:txout-secr-gamma decrypted-from-utxo)
                                   from-public-key from-private-key)
          (multiple-value-bind (new-utxo new-utxo-secrets) ;; sends
              (cosi/proofs:make-txout amount to-pubkey)
            (let ((transaction (cosi/proofs:make-transaction (list txin)
                                                             (list txin-gamma)
                                                             (list new-utxo)
                                                             (list new-utxo-secrets)
                                                             :skey from-private-key)))
              
              (emotiq/sim:eassert (cosi/proofs::validate-transaction transaction))
              (broadcast-message :new-transaction transaction)
              transaction))))))

(defun spend-list (from from-utxo to-pubkey-list amount-list)
  " like spend, but allows multiple receivers, returns one transaction with multiple txouts"
  (with-accessors ((from-public-key pbc:keying-triple-pkey)
                   (from-private-key pbc:keying-triple-skey))
      from
    (let ((decrypted-from-utxo
           (cosi/proofs:decrypt-txout-info from-utxo from-private-key)))
      (multiple-value-bind (txin txin-gamma)  
          (cosi/proofs:make-txin (cosi/proofs:txout-secr-amt decrypted-from-utxo) 
                                 (cosi/proofs:txout-secr-gamma decrypted-from-utxo)
                                 from-public-key from-private-key)
        (let ((new-utxo-list nil)
              (new-utxo-secrets-list nil))
          (mapc #'(lambda (to-pubkey amount)
                    (multiple-value-bind (new-utxo new-utxo-secrets)
                        (cosi/proofs:make-txout amount to-pubkey)
                      (push new-utxo new-utxo-list)
                      (push new-utxo-secrets new-utxo-secrets-list)))
                to-pubkey-list
                amount-list)
          (let ((transaction (cosi/proofs:make-transaction (list txin)
                                                           (list txin-gamma)
                                                           new-utxo-list
                                                           new-utxo-secrets-list
                                                           :skey from-private-key)))
            (emotiq/sim:eassert (cosi/proofs::validate-transaction transaction))
            (broadcast-message :new-transaction transaction)
            transaction))))))
=======

(defun send-genesis-utxo (&key (monetary-supply 1000) (cloaked t))
  (when *genesis-output*
    (error "Can't create more than one genesis UTXO."))
  (print "Construct Genesis UTXO")
  (multiple-value-bind (utxog secrg)
      (if cloaked
          (cosi/proofs::make-cloaked-txout monetary-supply (pbc:keying-triple-pkey *genesis-account*))
        (cosi/proofs::make-uncloaked-txout monetary-supply (pbc:keying-triple-pkey *genesis-account*)))
    (declare (ignore secrg))
    (eassert (cosi/proofs::validate-txout utxog))
    (setf *genesis-output* utxog)
    (broadcast-message :genesis-utxo utxog)
    utxog))

(defun create-transaction (from-account from-utxo amount-list to-pkey-list fee &key (cloaked t))
  (let ((from-skey (pbc:keying-triple-skey from-account))
	(from-pkey (pbc:keying-triple-pkey from-account)))
    (let* ((to-info (when cloaked (cosi/proofs::decrypt-txout-info from-utxo from-skey)))
           (amt (if cloaked
                    (cosi/proofs::txout-secr-amt to-info)
                  (cosi/proofs::uncloaked-txout-amt from-utxo)))
           (gamma (if cloaked
                      (cosi/proofs::txout-secr-gamma to-info)
                    (cosi/proofs::uncloaked-txout-gamma from-utxo)))
           (kind (if cloaked :cloaked :uncloaked))
	   (out-list (mapcar #'(lambda (amt to-pkey)
				 `(:kind ,kind
				   :amount ,amt
				   :pkey ,to-pkey))
			     amount-list to-pkey-list)))
      (cosi/proofs::make-transaction :ins `((:kind ,kind
					     :amount ,amt
					     :gamma  ,gamma
					     :pkey   ,from-pkey
					     :skey   ,from-skey))
				     :outs out-list
				     :fee fee))))


(defun publish-transaction (trans name)
  (print "Validate transaction")
  (unless (cosi/proofs::validate-transaction trans)
    (error(format nil "transaction ~A did not validate" name)))
  (broadcast-message :new-transaction trans)
  (force-epoch-end))
>>>>>>> 7e6f6cb7

(defun force-epoch-end ()
  (ac:pr "force-epoch-end")
  (cosi-simgen::send cosi-simgen::*leader* :make-block))

<<<<<<< HEAD
=======

>>>>>>> 7e6f6cb7
(defparameter *user-1* (pbc:make-key-pair :user-1))
(defparameter *user-2* (pbc:make-key-pair :user-2))
(defparameter *user-3* (pbc:make-key-pair :user-3))
(defparameter *tx-1* nil)
(defparameter *tx-2* nil)
(defparameter *tx-3* nil)

<<<<<<< HEAD
(defun run (&key (amount 1000))
=======
; test helper - in real life, we would already know the pkey of the destination,
; here we have special variables holding the various test users
(defun pkey-of (user)
  (pbc:keying-triple-pkey user))

(defun skey-of (user)
  (pbc:keying-triple-skey user))

(defun run (&key (amount 100) (monetary-supply 1000) (cloaked t))
>>>>>>> 7e6f6cb7
  "Run the block chain simulation entirely within the current process

This will spawn an actor which will asynchronously do the following:

  1.  Create a genesis transaction with AMOUNT coins.  Transact AMOUNT
      coins to *USER-1*.  The resulting transaction can be referenced
      via *tx-1*.

  2.  Transfer the AMOUNT of coins from *user-1* to *user-2* as *tx2*.

  3.  Transfer (- amount (floor (/ amount 2))) coins from *user-2* to *user-3* as *tx3*
"

<<<<<<< HEAD
=======
  (declare (ignore amount))

>>>>>>> 7e6f6cb7
  (setf *genesis-output* nil
        *tx-1*           nil
        *tx-2*           nil
        *tx-3*           nil)
<<<<<<< HEAD
  (cosi-simgen::reset-nodes) 
  (ac:spawn
   (lambda ()
       (send-genesis-utxo :monetary-supply amount)
       (let ((txn-genesis (spend-from-genesis *user-1* amount)))
         (let ((txout2 (cosi/proofs::trans-txouts txn-genesis)))
           (assert (= 1 (length txout2)))
           (let ((txn2 (spend *user-1*
                              (first txout2)
                              (pbc:keying-triple-pkey *user-2*)
                              amount)))
             (let ((txout2 (cosi/proofs::trans-txouts txn2))
                   (change (floor (/ amount 2))))
               (let ((txn3 (spend-list *user-2*
                                       (first txout2)
                                       (list (pbc:keying-triple-pkey *user-3*)
                                             (pbc:keying-triple-pkey *user-2*))
                                       (list (- amount change) change))))
                 (force-epoch-end)
                 (setf *tx-1* txn-genesis
                       *tx-2* txn2
                       *tx-3* txn3)))))))))

(defun blocks ()
  "Return the blocks in the chain currently under local simulation."
  (cosi-simgen::node-blockchain cosi-simgen::*top-node*))

#|
create a Genesis UTXO: (special case for initialization) AMT0

1. Make a keyset for Genesis {k, pkey, skey} 
   where ("k" a pbc:keying-triple { pubkey, secret-key, signature over :dave (arbitrary)})
2. make txout-secrets (pkey, AMNT0, GAMMA0) ->txout-secrets0
3. make encrypted-amount -> (txout-secrets0, pkey, id (":spend-amount")) -> encr0
4. make txout -> (int, pubkey) -> (AMT0, pkey) -> txout0{hashpkey, hashlock, proof, encr0} -> { UTX0, txout-secrets0 }
5. discard txout-secrets0 (special case for initialization)
6. send UTX0 to blockchain (as a genesis UTXO, not as a block)


----- scenario 0a -------
send all of AMT0 to Mary: (special case for initialization)

N.B. We must do all this in one fell-swoop, while knowing the secrets of, both, Genesis and 
     Mary.  This does not happen in the typical case.  Normally, we can only unlock UTXOs that
     are meant for a particular Node (/Wallet).  If the UTXOs are not meant for us, the best
     we can do is to simply hold onto them without knowing the amounts.

1. Make a keyset for Mary
2. Grab UTX0 (from Genesis), knowing that it is the only UTXO1 we need to consider.
3. make txout-secrets (pkeym, AMNT1, GAMMA1) ->txout-secrets1
4. make encrypted-amount -> (txout-secrets1, pkey, id (":spend-amount")) -> encr1
5. make txout -> (int, pubkey) -> (AMT0, pkey) -> txout1{hashpkey, hashlock, proof, encr1} -> { UTX1, txout-secrets1 }
5. discard txout-secrets0 (special case for initialization)
3. Convert the Genesis UTXO into a TXIN for Mary TX, use Mary's credentials to 
   decrypt UTX0 into a TXIN1
4. create a transaction from Genesis to Mary 
   txn1 -> 


N.B  A verifier builds up a mempool and a UTXO table.  The verifier can verify cloaked
     transactions, as they come in, without knowing the amounts using a "level 1" 
     (my terminology) algorithm, confirms that the txn (transaction) is mathematically 
     sound.  It then sticks such an incoming txn into the mempool.  A CoSi Leader
     runs a "level 2" algorithm to check for double spends before releasing a
     block to the prepare phase.  Every witness (a CoSi co-signer) checks the incoming
     txns for level-1 correctness and creates their own version of mempool.  A witness
     should, also, perform a level-2 check on a proposed block before signing off on it
     during :prepare (and :commit?).




send an AMT1 from Mary to Alice

1. check all UTXO's assigned to Mary, ensure she has enough to cover the AMT1
2. collect up enough UTXO's to cover AMT1
3. uncloak the chosen UTXO's
4. commit (Pederson) the amount(s) to Alice, commit (Pederson) any leftovers back to Mary
3. recloak Alice's TXIN1s -> {AMT1, GAMMA1}, recloak Mary's leftover TXIN2s -> {AMT2, GAMMA2}
4. create UTXO1 to Alice, create UTXO2 to Mary
5. create a transaction to Alice {TXIN1, TXOUT1, GAMMA-ADJ1} and
   create a transaction to Mary {TXIN2, TXOUT2, GAMMA-ADJ2}
6. Send both txns to the blockchain

|#


#|
create a Genesis UTXO: (special case for initialization) AMT0

1. Make a keyset for Genesis {k, pkey, skey} 
   where ("k" a pbc:keying-triple { pubkey, secret-key, signature over :dave (arbitrary)})


(let* ((k     (pbc:make-key-pair :dave)) ;; genesis keying
       (pkey  (pbc:keying-triple-pkey k))
       (skey  (pbc:keying-triple-skey k))
       

2. make txout-secrets (pkey, AMNT0, GAMMA0) ->txout-secrets0
3. make encrypted-amount -> (txout-secrets0, pkey, id (":spend-amount")) -> encr0
4. make txout -> (int, pubkey) -> (AMT0, pkey) -> txout0{hashpkey, hashlock, proof, encr0} -> { UTX0, txout-secrets0 }
5. discard txout-secrets0 (special case for initialization)
6. send UTX0 to blockchain (as a genesis UTXO, not as a block)


----- scenario 0a -------
send all of AMT0 to Mary: (special case for initialization)

N.B. We must do all this in one fell-swoop, while knowing the secrets of, both, Genesis and 
     Mary.  This does not happen in the typical case.  Normally, we can only unlock UTXOs that
     are meant for a particular Node (/Wallet).  If the UTXOs are not meant for us, the best
     we can do is to simply hold onto them without knowing the amounts.

1. Make a keyset for Mary

       (km    (pbc:make-key-pair :mary)) ;; Mary keying
       (pkeym (pbc:keying-triple-pkey km))
       (skeym (pbc:keying-triple-skey km)))




N.B  A verifier builds up a mempool and a UTXO table.  The verifier can verify cloaked
     transactions, as they come in, without knowing the amounts using a "level 1" 
     (my terminology) algorithm, confirms that the txn (transaction) is mathematically 
     sound.  It then sticks such an incoming txn into the mempool.  A CoSi Leader
     runs a "level 2" algorithm to check for double spends before releasing a
     block to the prepare phase.  Every witness (a CoSi co-signer) checks the incoming
     txns for level-1 correctness and creates their own version of mempool.  A witness
     should, also, perform a level-2 check on a proposed block before signing off on it
     during :prepare (and :commit?).




send an AMT1 from Mary to Alice

1. check all UTXO's assigned to Mary, ensure she has enough to cover the AMT1
2. collect up enough UTXO's to cover AMT1
3. uncloak the chosen UTXO's
4. commit (Pederson) the amount(s) to Alice, commit (Pederson) any leftovers back to Mary
3. recloak Alice's TXIN1s -> {AMT1, GAMMA1}, recloak Mary's leftover TXIN2s -> {AMT2, GAMMA2}
4. create UTXO1 to Alice, create UTXO2 to Mary
5. create a transaction to Alice {TXIN1, TXOUT1, GAMMA-ADJ1} and
   create a transaction to Mary {TXIN2, TXOUT2, GAMMA-ADJ2}
6. Send both txns to the blockchain




make-key-pair: seed -> {signature, pkey, skey}
make-txout-secrets: pubkey-of-receiver -> amt -> txout-secrets
txout-combo: { txout, txout-secrets }
make-tx-out: amt -> pubkey -> txout-combo

make-txin: hashlock -> prf -> pkey -> sig -> encr
txin-combo: { txin, gamma }

pedersen-commitment (range-proof)
pedersen-commitment (txin)
pedersen-commitment (txout)
pedersen-commitment (unlock-txout)

make-hashlock: range-proof -> public-key -> hashlock


to validate txout == validate-txout
to validate txout == validate-txin
to validate txn  == validate-transaction

to recover spend info
- decrypt-txin-info (txin skey)
- decrypt-txout-info (txout skey)

lookups
- find-txin-for-pkey-hash (pkey-hash txn)
- find-txout-for-pkey-hash (pkey-hash txn)

|#
=======


  (cosi-simgen::reset-nodes) 

  (emotiq/elections:make-election-beacon)
                                         
  ;(ac:spawn  ;; cosi-handlers assumes that there is one block in the blockchain, if you spawn here,
  ; you might get errors in cosi-handlers if leader-exec runs before this code...
  ; (lambda ()
  (let ((fee 10))
    (let* ( ;(genesis-pkey  (pbc:keying-triple-pkey *genesis-account*))
           (user-1-pkey (pbc:keying-triple-pkey *user-1*))
           (user-2-pkey (pbc:keying-triple-pkey *user-2*))
           (user-3-pkey (pbc:keying-triple-pkey *user-3*)))
      
      (ac:pr "Construct Genesis transaction")
      (let ((genesis-utxo (send-genesis-utxo :monetary-supply monetary-supply :cloaked cloaked)))
        ;; secrg (see tst-blk) is ignored and not even returned
        (let ((trans (create-transaction *genesis-account* genesis-utxo
                                            ; user1 gets 1000 from genesis (fee = 0)
                                         '(1000) (list user-1-pkey) 0 :cloaked cloaked)))
          (publish-transaction (setf *tx-1* trans) "tx-1")  ;; force genesis block (leader-exec breaks if blockchain is nil)
          (ac:pr "Find UTX for user-1")
          (let* ((from-utxo (cosi/proofs::find-txout-for-pkey-hash (hash:hash/256 user-1-pkey) trans)))
            (ac:pr "Construct 2nd transaction")
            (let ((trans (create-transaction *user-1* from-utxo 
                                                ; user1 spends 500 to user2, 490 to user3, 10 for fee
                                             '(500 490) (list user-2-pkey user-3-pkey) fee :cloaked cloaked)))
              ;; allow leader elections to create this block
              #+nil(publish-transaction (setf *tx-2* trans) "tx-2")
              )))))))


(defun blocks ()
  "Return the blocks in the chain currently under local simulation."
  (cosi-simgen::node-blockchain cosi-simgen::*top-node*))

;; hacked copy of cosi-simgen::assign-bits()
(defun list-of-nodes ()
  (let ((collected
         (um:accum acc
           (maphash (lambda (k node)
                      (declare (ignore k))
                      (acc node))
                    cosi-simgen::*ip-node-tbl*))))
    collected))

(defun assign-phony-stake-to-nodes (node-list)
  ;; set the node-stake slot of every node to a random number <= 100,000
  (dolist (node node-list)
        (let ((phony-stake (random 100000)))
          (setf (cosi-simgen::node-stake node) phony-stake))))

(defun sort-nodes-by-stake (node-list)
    (sort node-list '< :key #'cosi-simgen::node-stake))

>>>>>>> 7e6f6cb7
<|MERGE_RESOLUTION|>--- conflicted
+++ resolved
@@ -60,88 +60,11 @@
   nil
   "Genesis UTXO.")
 
-<<<<<<< HEAD
-(defun send-genesis-utxo (&key (monetary-supply 1000))
-  (when *genesis-output*
-    (error "Can't create more than one genesis UTXO."))
-  (print "Construct Genesis transaction")
-  (multiple-value-bind (utxog secrg)
-      (cosi/proofs:make-txout monetary-supply (pbc:keying-triple-pkey *genesis-account*))
-    (declare (ignore secrg))
-    
-    (setf *genesis-output* utxog)
-    (broadcast-message :genesis-utxo utxog)))
-
-=======
->>>>>>> 7e6f6cb7
 (defun broadcast-message (message arg)
   (loop
      :for node :across cosi-simgen::*node-bit-tbl*
      :doing (cosi-simgen::send (cosi-simgen::node-self node)
                                message arg)))
-<<<<<<< HEAD
-  
-(defun spend-from-genesis (receiver amount)
-  (unless *genesis-output*
-    (error "No genesis account to spend from."))
-  (spend *genesis-account* *genesis-output*
-         (pbc:keying-triple-pkey receiver)
-         amount))
-
-(defun spend (from from-utxo to-pubkey amount)
-  "from = from-account(key-pair), from-utxo = specific utxo to be spent here, to-pubkey = public key of receiver
-    amount = number, bit-tbl = node's bit table"
-  (with-accessors ((from-public-key pbc:keying-triple-pkey)
-                   (from-private-key pbc:keying-triple-skey))
-      from
-    (let ((decrypted-from-utxo
-           (cosi/proofs:decrypt-txout-info from-utxo from-private-key)))
-      ;; decrypt "from" txout, then make a txin for current txn
-      (multiple-value-bind (txin txin-gamma)  
-            (cosi/proofs:make-txin (cosi/proofs:txout-secr-amt decrypted-from-utxo) 
-                                   (cosi/proofs:txout-secr-gamma decrypted-from-utxo)
-                                   from-public-key from-private-key)
-          (multiple-value-bind (new-utxo new-utxo-secrets) ;; sends
-              (cosi/proofs:make-txout amount to-pubkey)
-            (let ((transaction (cosi/proofs:make-transaction (list txin)
-                                                             (list txin-gamma)
-                                                             (list new-utxo)
-                                                             (list new-utxo-secrets)
-                                                             :skey from-private-key)))
-              
-              (emotiq/sim:eassert (cosi/proofs::validate-transaction transaction))
-              (broadcast-message :new-transaction transaction)
-              transaction))))))
-
-(defun spend-list (from from-utxo to-pubkey-list amount-list)
-  " like spend, but allows multiple receivers, returns one transaction with multiple txouts"
-  (with-accessors ((from-public-key pbc:keying-triple-pkey)
-                   (from-private-key pbc:keying-triple-skey))
-      from
-    (let ((decrypted-from-utxo
-           (cosi/proofs:decrypt-txout-info from-utxo from-private-key)))
-      (multiple-value-bind (txin txin-gamma)  
-          (cosi/proofs:make-txin (cosi/proofs:txout-secr-amt decrypted-from-utxo) 
-                                 (cosi/proofs:txout-secr-gamma decrypted-from-utxo)
-                                 from-public-key from-private-key)
-        (let ((new-utxo-list nil)
-              (new-utxo-secrets-list nil))
-          (mapc #'(lambda (to-pubkey amount)
-                    (multiple-value-bind (new-utxo new-utxo-secrets)
-                        (cosi/proofs:make-txout amount to-pubkey)
-                      (push new-utxo new-utxo-list)
-                      (push new-utxo-secrets new-utxo-secrets-list)))
-                to-pubkey-list
-                amount-list)
-          (let ((transaction (cosi/proofs:make-transaction (list txin)
-                                                           (list txin-gamma)
-                                                           new-utxo-list
-                                                           new-utxo-secrets-list
-                                                           :skey from-private-key)))
-            (emotiq/sim:eassert (cosi/proofs::validate-transaction transaction))
-            (broadcast-message :new-transaction transaction)
-            transaction))))))
-=======
 
 (defun send-genesis-utxo (&key (monetary-supply 1000) (cloaked t))
   (when *genesis-output*
@@ -188,16 +111,12 @@
     (error(format nil "transaction ~A did not validate" name)))
   (broadcast-message :new-transaction trans)
   (force-epoch-end))
->>>>>>> 7e6f6cb7
 
 (defun force-epoch-end ()
   (ac:pr "force-epoch-end")
   (cosi-simgen::send cosi-simgen::*leader* :make-block))
 
-<<<<<<< HEAD
-=======
-
->>>>>>> 7e6f6cb7
+
 (defparameter *user-1* (pbc:make-key-pair :user-1))
 (defparameter *user-2* (pbc:make-key-pair :user-2))
 (defparameter *user-3* (pbc:make-key-pair :user-3))
@@ -205,9 +124,6 @@
 (defparameter *tx-2* nil)
 (defparameter *tx-3* nil)
 
-<<<<<<< HEAD
-(defun run (&key (amount 1000))
-=======
 ; test helper - in real life, we would already know the pkey of the destination,
 ; here we have special variables holding the various test users
 (defun pkey-of (user)
@@ -217,7 +133,6 @@
   (pbc:keying-triple-skey user))
 
 (defun run (&key (amount 100) (monetary-supply 1000) (cloaked t))
->>>>>>> 7e6f6cb7
   "Run the block chain simulation entirely within the current process
 
 This will spawn an actor which will asynchronously do the following:
@@ -231,197 +146,12 @@
   3.  Transfer (- amount (floor (/ amount 2))) coins from *user-2* to *user-3* as *tx3*
 "
 
-<<<<<<< HEAD
-=======
   (declare (ignore amount))
 
->>>>>>> 7e6f6cb7
   (setf *genesis-output* nil
         *tx-1*           nil
         *tx-2*           nil
         *tx-3*           nil)
-<<<<<<< HEAD
-  (cosi-simgen::reset-nodes) 
-  (ac:spawn
-   (lambda ()
-       (send-genesis-utxo :monetary-supply amount)
-       (let ((txn-genesis (spend-from-genesis *user-1* amount)))
-         (let ((txout2 (cosi/proofs::trans-txouts txn-genesis)))
-           (assert (= 1 (length txout2)))
-           (let ((txn2 (spend *user-1*
-                              (first txout2)
-                              (pbc:keying-triple-pkey *user-2*)
-                              amount)))
-             (let ((txout2 (cosi/proofs::trans-txouts txn2))
-                   (change (floor (/ amount 2))))
-               (let ((txn3 (spend-list *user-2*
-                                       (first txout2)
-                                       (list (pbc:keying-triple-pkey *user-3*)
-                                             (pbc:keying-triple-pkey *user-2*))
-                                       (list (- amount change) change))))
-                 (force-epoch-end)
-                 (setf *tx-1* txn-genesis
-                       *tx-2* txn2
-                       *tx-3* txn3)))))))))
-
-(defun blocks ()
-  "Return the blocks in the chain currently under local simulation."
-  (cosi-simgen::node-blockchain cosi-simgen::*top-node*))
-
-#|
-create a Genesis UTXO: (special case for initialization) AMT0
-
-1. Make a keyset for Genesis {k, pkey, skey} 
-   where ("k" a pbc:keying-triple { pubkey, secret-key, signature over :dave (arbitrary)})
-2. make txout-secrets (pkey, AMNT0, GAMMA0) ->txout-secrets0
-3. make encrypted-amount -> (txout-secrets0, pkey, id (":spend-amount")) -> encr0
-4. make txout -> (int, pubkey) -> (AMT0, pkey) -> txout0{hashpkey, hashlock, proof, encr0} -> { UTX0, txout-secrets0 }
-5. discard txout-secrets0 (special case for initialization)
-6. send UTX0 to blockchain (as a genesis UTXO, not as a block)
-
-
------ scenario 0a -------
-send all of AMT0 to Mary: (special case for initialization)
-
-N.B. We must do all this in one fell-swoop, while knowing the secrets of, both, Genesis and 
-     Mary.  This does not happen in the typical case.  Normally, we can only unlock UTXOs that
-     are meant for a particular Node (/Wallet).  If the UTXOs are not meant for us, the best
-     we can do is to simply hold onto them without knowing the amounts.
-
-1. Make a keyset for Mary
-2. Grab UTX0 (from Genesis), knowing that it is the only UTXO1 we need to consider.
-3. make txout-secrets (pkeym, AMNT1, GAMMA1) ->txout-secrets1
-4. make encrypted-amount -> (txout-secrets1, pkey, id (":spend-amount")) -> encr1
-5. make txout -> (int, pubkey) -> (AMT0, pkey) -> txout1{hashpkey, hashlock, proof, encr1} -> { UTX1, txout-secrets1 }
-5. discard txout-secrets0 (special case for initialization)
-3. Convert the Genesis UTXO into a TXIN for Mary TX, use Mary's credentials to 
-   decrypt UTX0 into a TXIN1
-4. create a transaction from Genesis to Mary 
-   txn1 -> 
-
-
-N.B  A verifier builds up a mempool and a UTXO table.  The verifier can verify cloaked
-     transactions, as they come in, without knowing the amounts using a "level 1" 
-     (my terminology) algorithm, confirms that the txn (transaction) is mathematically 
-     sound.  It then sticks such an incoming txn into the mempool.  A CoSi Leader
-     runs a "level 2" algorithm to check for double spends before releasing a
-     block to the prepare phase.  Every witness (a CoSi co-signer) checks the incoming
-     txns for level-1 correctness and creates their own version of mempool.  A witness
-     should, also, perform a level-2 check on a proposed block before signing off on it
-     during :prepare (and :commit?).
-
-
-
-
-send an AMT1 from Mary to Alice
-
-1. check all UTXO's assigned to Mary, ensure she has enough to cover the AMT1
-2. collect up enough UTXO's to cover AMT1
-3. uncloak the chosen UTXO's
-4. commit (Pederson) the amount(s) to Alice, commit (Pederson) any leftovers back to Mary
-3. recloak Alice's TXIN1s -> {AMT1, GAMMA1}, recloak Mary's leftover TXIN2s -> {AMT2, GAMMA2}
-4. create UTXO1 to Alice, create UTXO2 to Mary
-5. create a transaction to Alice {TXIN1, TXOUT1, GAMMA-ADJ1} and
-   create a transaction to Mary {TXIN2, TXOUT2, GAMMA-ADJ2}
-6. Send both txns to the blockchain
-
-|#
-
-
-#|
-create a Genesis UTXO: (special case for initialization) AMT0
-
-1. Make a keyset for Genesis {k, pkey, skey} 
-   where ("k" a pbc:keying-triple { pubkey, secret-key, signature over :dave (arbitrary)})
-
-
-(let* ((k     (pbc:make-key-pair :dave)) ;; genesis keying
-       (pkey  (pbc:keying-triple-pkey k))
-       (skey  (pbc:keying-triple-skey k))
-       
-
-2. make txout-secrets (pkey, AMNT0, GAMMA0) ->txout-secrets0
-3. make encrypted-amount -> (txout-secrets0, pkey, id (":spend-amount")) -> encr0
-4. make txout -> (int, pubkey) -> (AMT0, pkey) -> txout0{hashpkey, hashlock, proof, encr0} -> { UTX0, txout-secrets0 }
-5. discard txout-secrets0 (special case for initialization)
-6. send UTX0 to blockchain (as a genesis UTXO, not as a block)
-
-
------ scenario 0a -------
-send all of AMT0 to Mary: (special case for initialization)
-
-N.B. We must do all this in one fell-swoop, while knowing the secrets of, both, Genesis and 
-     Mary.  This does not happen in the typical case.  Normally, we can only unlock UTXOs that
-     are meant for a particular Node (/Wallet).  If the UTXOs are not meant for us, the best
-     we can do is to simply hold onto them without knowing the amounts.
-
-1. Make a keyset for Mary
-
-       (km    (pbc:make-key-pair :mary)) ;; Mary keying
-       (pkeym (pbc:keying-triple-pkey km))
-       (skeym (pbc:keying-triple-skey km)))
-
-
-
-
-N.B  A verifier builds up a mempool and a UTXO table.  The verifier can verify cloaked
-     transactions, as they come in, without knowing the amounts using a "level 1" 
-     (my terminology) algorithm, confirms that the txn (transaction) is mathematically 
-     sound.  It then sticks such an incoming txn into the mempool.  A CoSi Leader
-     runs a "level 2" algorithm to check for double spends before releasing a
-     block to the prepare phase.  Every witness (a CoSi co-signer) checks the incoming
-     txns for level-1 correctness and creates their own version of mempool.  A witness
-     should, also, perform a level-2 check on a proposed block before signing off on it
-     during :prepare (and :commit?).
-
-
-
-
-send an AMT1 from Mary to Alice
-
-1. check all UTXO's assigned to Mary, ensure she has enough to cover the AMT1
-2. collect up enough UTXO's to cover AMT1
-3. uncloak the chosen UTXO's
-4. commit (Pederson) the amount(s) to Alice, commit (Pederson) any leftovers back to Mary
-3. recloak Alice's TXIN1s -> {AMT1, GAMMA1}, recloak Mary's leftover TXIN2s -> {AMT2, GAMMA2}
-4. create UTXO1 to Alice, create UTXO2 to Mary
-5. create a transaction to Alice {TXIN1, TXOUT1, GAMMA-ADJ1} and
-   create a transaction to Mary {TXIN2, TXOUT2, GAMMA-ADJ2}
-6. Send both txns to the blockchain
-
-
-
-
-make-key-pair: seed -> {signature, pkey, skey}
-make-txout-secrets: pubkey-of-receiver -> amt -> txout-secrets
-txout-combo: { txout, txout-secrets }
-make-tx-out: amt -> pubkey -> txout-combo
-
-make-txin: hashlock -> prf -> pkey -> sig -> encr
-txin-combo: { txin, gamma }
-
-pedersen-commitment (range-proof)
-pedersen-commitment (txin)
-pedersen-commitment (txout)
-pedersen-commitment (unlock-txout)
-
-make-hashlock: range-proof -> public-key -> hashlock
-
-
-to validate txout == validate-txout
-to validate txout == validate-txin
-to validate txn  == validate-transaction
-
-to recover spend info
-- decrypt-txin-info (txin skey)
-- decrypt-txout-info (txout skey)
-
-lookups
-- find-txin-for-pkey-hash (pkey-hash txn)
-- find-txout-for-pkey-hash (pkey-hash txn)
-
-|#
-=======
 
 
   (cosi-simgen::reset-nodes) 
@@ -478,4 +208,3 @@
 (defun sort-nodes-by-stake (node-list)
     (sort node-list '< :key #'cosi-simgen::node-stake))
 
->>>>>>> 7e6f6cb7
