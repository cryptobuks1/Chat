;; use (run) to run all-cloaked transactions
;; use (run :cloaked nil) to run all-uncloaked transactions
;; use (emotiq/sim:run-new-tx) to run new-style transactions
;; pretty cheesy at the moment -  cloaked was working, copy/paste to make uncloaked

;; top-level glue code for a simulation node
 
(in-package :emotiq/sim)

;; remove for production
(defun eassert (bool-condition)
  (assert bool-condition))

(defun initialize (&key
                     (cosi-prepare-timeout 40)
                     (cosi-commit-timeout 10)
                     (executive-threads nil)
                     (nodes 8)
                     (new-configuration-p nil)
                     (run-cli-p nil))
  "Initialize a new local simulation of the Emotiq chain

The simulation can be configured to run across the number of EXECUTIVE-THREADS 

COSI-PREPARE-TIMEOUT specifies how many seconds that cosi leaders wait
for responses during prepare phase.  The default value is 40.  For
simulations involving computational expensive cloaked transactions
across many nodes, this value may need to be larger to allow the
blocks to be sealed.

COSI-COMMIT-TIMEOUT specifies how many seconds that cosi leaders wait
for responses during commit phase.

Prepare can possibly take longer than commit, because the block may contain txns that a witness has not
yet seen (and, therefore, needs to validate the unseen txn(s))

If either NEW-CONFIGURATION-P is true or the simulator has never been
run on this node, a new simulation network will be generated.  The
configured simulation will have the integer number of NODES as
witnesses.  

N.B. :nodes has no effect unless a new configuration has been triggered (see above)."

  #+OPENMCL
  (when (find-package :gui)
    (setf emotiq:*notestream* (funcall (intern "MAKE-LOG-WINDOW" :gui) "Emotiq Log")))
  (setf cosi-simgen::*use-real-gossip* nil)
  (setf actors::*maximum-age* 120)
  (when executive-threads
    (actors:set-executive-pool executive-threads))
  (when (or new-configuration-p
              (not (and (probe-file cosi-simgen:*default-data-file*)
                        (probe-file cosi-simgen:*default-key-file*))))
    (cosi-simgen:generate-tree :nodes nodes))
  (setf cosi-simgen:*cosi-prepare-timeout* cosi-prepare-timeout)
  (setf cosi-simgen:*cosi-commit-timeout* cosi-commit-timeout)
  (cosi-simgen:init-sim)

  ;; should this following code be executed every time or only when a new configuration is created?
  (phony-up-nodes)
  (emotiq/elections:set-nodes (keys-and-stakes))
  (emotiq/tracker:start-tracker)
  (if run-cli-p
      (emotiq/cli:main)
      ;;; FIXME:  return nil when initialization is not successful
      t))

(defvar *genesis-account*
  nil
  "Genesis account.")

(defvar *genesis-output*
  nil
  "Genesis UTXO.")

#+OBSOLETE
(defun broadcast-message (&rest message)
  (loop
     :for node :across cosi-simgen:*node-bit-tbl*
     :doing (apply 'cosi-simgen:send (cosi-simgen:node-pkey node) message)))

(defun send-genesis-utxo (&key (monetary-supply 1000) (cloaked t))
  (when *genesis-output*
    (error "Can't create more than one genesis UTXO."))
  (print "Construct Genesis UTXO")
  (multiple-value-bind (utxog secrg)
      (if cloaked
          (cosi/proofs:make-cloaked-txout monetary-supply (pbc:keying-triple-pkey *genesis-account*))
        (cosi/proofs:make-uncloaked-txout monetary-supply (pbc:keying-triple-pkey *genesis-account*)))
    (declare (ignore secrg))
    (eassert (cosi/proofs:validate-txout utxog))
    (setf *genesis-output* utxog)
    (cosi-simgen:gossip-neighborcast nil
                                     :genesis-utxo
                                     :utxo utxog)
    utxog))

(defun create-transaction (from-account from-utxo amount-list to-pkey-list fee &key (cloaked t))
  (let ((from-skey (pbc:keying-triple-skey from-account))
	(from-pkey (pbc:keying-triple-pkey from-account)))
    (let* ((to-info (when cloaked (cosi/proofs:decrypt-txout-info from-utxo from-skey)))
           (amt (if cloaked
                    (cosi/proofs:txout-secr-amt to-info)
                  (cosi/proofs:uncloaked-txout-amt from-utxo)))
           (gamma (if cloaked
                      (cosi/proofs:txout-secr-gamma to-info)
                    (cosi/proofs:uncloaked-txout-gamma from-utxo)))
           (kind (if cloaked :cloaked :uncloaked))
	   (out-list (mapcar #'(lambda (amt to-pkey)
				 `(:kind ,kind
				   :amount ,amt
				   :pkey ,to-pkey))
			     amount-list to-pkey-list)))
      (cosi/proofs:make-transaction :ins `((:kind ,kind
                                            :amount ,amt
                                            :gamma  ,gamma
                                            :pkey   ,from-pkey
                                            :skey   ,from-skey))
                                    :outs out-list
                                    :fee fee))))

(defun publish-transaction (trans name)
  (unless (cosi/proofs:validate-transaction trans)
    (error (format nil "transaction ~A did not validate" name)))
  (format *error-output* "Broadcasting transaction ~a to all simulated nodes" name)
  (cosi-simgen:gossip-neighborcast nil
                                   :new-transaction
                                   :trn trans))

(defun force-epoch-end ()
  (ac:pr "force-epoch-end")
  (cosi-simgen:send cosi-simgen:*top-node* :make-block))

(defparameter *user-1* nil)
(defparameter *user-2* nil)
(defparameter *user-3* nil)
(defparameter *tx-1* nil)
(defparameter *tx-2* nil)

(defun ensure-simulation-keys ()
  (unless (and *genesis-account* *user-1* *user-2* *user-3*)
    (setf *genesis-account*
          (pbc:make-key-pair :genesis)
          
          *user-1*
          (pbc:make-key-pair :user-1)

          *user-2*
          (pbc:make-key-pair :user-2)
          
          *user-3*
          (pbc:make-key-pair :user-3))))

(defun run (&key (monetary-supply 1000) (cloaked t))
  "Run the block chain simulation entirely within the current process

This will spawn an actor which will asynchronously do the following:

  1.  Create a genesis transaction with MONETARY-SUPPLY coins.
      Transact 1000 coins to *USER-1*.  The resulting transaction
      can be referenced via *tx-1*.

  2.  In the transaction references as *TX-2*, *USER-1* sends 500
      coins to *USER-2*, 490 coins to *USER-3*, with a fee of 10 coins.
"
  (ensure-simulation-keys)

  (setf *genesis-output* nil
        *tx-1*           nil
        *tx-2*           nil)

  (cosi-simgen:reset-nodes)
 
  (emotiq/elections:make-election-beacon)
                                         
  (let ((fee 10)
        (user-1-pkey (pbc:keying-triple-pkey *user-1*))
        (user-2-pkey (pbc:keying-triple-pkey *user-2*))
        (user-3-pkey (pbc:keying-triple-pkey *user-3*)))
      
      (ac:pr "Construct Genesis transaction")
      (let ((genesis-utxo (send-genesis-utxo :monetary-supply monetary-supply :cloaked cloaked)))
        (let ((trans (create-transaction
                      *genesis-account* genesis-utxo
                                        ; user1 gets 1000 from genesis (fee = 0)
                      '(1000) (list user-1-pkey) 0 :cloaked cloaked)))
                                        ; force genesis block (leader-exec breaks if blockchain is nil)
          (publish-transaction (setf *tx-1* trans) "tx-1") ; 
          (ac:pr "Find UTX for user-1")
          (let ((from-utxo (cosi/proofs:find-txout-for-pkey-hash
                            (hash:hash/256 user-1-pkey)
                            trans)))
            (ac:pr "Construct 2nd transaction")
            (let ((trans (create-transaction
                          *user-1* from-utxo 
                                        ; user1 spends 500 to user2, 490 to user3, 10 for fee
                          '(500 490)
                          (list user-2-pkey user-3-pkey)
                          fee :cloaked cloaked)))
              ;; allow leader elections to create this block
              (publish-transaction (setf *tx-2* trans) "tx-2"))))))
  (sleep 60)
  (let ((result (emotiq/tracker:query-current-state)))
    (emotiq:note "current state = ~A" result)
    result))   ;;; return non-nil if we are able to exit cleanly

(defun run-new-tx ()
  "Using new tx feature, run the block chain simulation entirely within the current process.
  This will spawn an actor which will asynchronously do the following:
  
  1.  Create a genesis block (amount of coin is parameterized in the
  code).  Transact AMOUNT coins to *USER-1*.  The resulting
  transaction can be referenced via *tx-1*.
  
  2.  Transfer the some amount of coins from *user-1* to *user-2* as *tx2*.
  
  3.  Transfer some other amount of coins from *user-2* to *user-3* as *tx3*."
  
  (ensure-simulation-keys)
  (setf *genesis-output* nil *tx-1* nil *tx-2* nil)
  (cosi-simgen:reset-nodes)
  (let ((fee 10))    
    (ac:pr "Construct Genesis Block")
    (let* ((genesis-block
            (let ((cosi-simgen:*current-node* cosi-simgen:*top-node*))
              ;; Establish current-node binding of genesis node
              ;; around call to create genesis block.
              (cosi/proofs:create-genesis-block
               (pbc:keying-triple-pkey *genesis-account*)
               (keys-and-stakes))))
           (genesis-transaction         ; kludgey handling here
            (first (cosi/proofs:block-transactions genesis-block)))
           (genesis-public-key-hash
<<<<<<< HEAD
            (cosi/proofs:public-key-to-address (pbc:keying-triple-pkey *genesis-account*))))
      
      (emotiq:note "Tx 0 created/genesis, now broadcasting.")
      (cosi/proofs/newtx:dump-tx genesis-transaction)      
      (cosi-simgen:gossip-neighborcast nil :genesis-block :blk genesis-block)
      
=======
             (cosi/proofs:public-key-to-address (pbc:keying-triple-pkey *genesis-account*))))

      (emotiq:note "Tx 0 created/genesis, now broadcasting.")
      (cosi/proofs/newtx:dump-tx genesis-transaction)      
      (cosi-simgen:gossip-neighborcast nil :genesis-block :blk genesis-block)

>>>>>>> 5373105b
      (let* ((txid
              (cosi/proofs/newtx:transaction-id genesis-transaction))
             (index 0)
             (transaction-inputs
              (cosi/proofs/newtx:make-transaction-inputs `((,txid ,index))))
             
             (user-1-public-key-hash    ; a/k/a address
              (cosi/proofs:public-key-to-address (pbc:keying-triple-pkey *user-1*)))
             (amount-1 890)             ; user gets 890 (fee = 10)
             (change-amount-1
              (- (cosi/proofs/newtx:initial-total-coin-amount) 
                 (+ amount-1 fee)))
             (transaction-outputs
              (cosi/proofs/newtx:make-transaction-outputs
               `((,user-1-public-key-hash ,amount-1)
                 (,genesis-public-key-hash ,change-amount-1))))
             (signed-transaction        ; signed by genesis account
              (cosi/proofs/newtx:make-and-maybe-sign-transaction
               transaction-inputs transaction-outputs
               :skeys (pbc:keying-triple-skey *genesis-account*)
               :pkeys (pbc:keying-triple-pkey *genesis-account*)
               :type :spend)))
        (setq *tx-1* signed-transaction)
        (ac:pr (format nil "Broadcasting 1st TX."))
        (emotiq:note "Tx 1 created/signed by genesis (~a), now broadcasting."
<<<<<<< HEAD
                     genesis-public-key-hash)
        (cosi/proofs/newtx:dump-tx signed-transaction)
        (cosi-simgen:gossip-neighborcast nil :new-transaction-new :trn signed-transaction)
        
=======
                genesis-public-key-hash)
        (cosi/proofs/newtx:dump-tx signed-transaction)
        (cosi-simgen:gossip-neighborcast nil :new-transaction-new :trn signed-transaction)

>>>>>>> 5373105b
        (let* ((user-2-public-key-hash
                (cosi/proofs:public-key-to-address (pbc:keying-triple-pkey *user-2*)))
               (amount-2 500)
               (change-amount-2 (- amount-1 (+ amount-2 fee))))
          
          (setq txid (cosi/proofs/newtx:transaction-id signed-transaction))
          (setq index 0)
          (setq transaction-inputs
                (cosi/proofs/newtx:make-transaction-inputs `((,txid ,index))))
          
          (setq transaction-outputs
                (cosi/proofs/newtx:make-transaction-outputs
                 `((,user-2-public-key-hash ,amount-2)
                   (,user-1-public-key-hash ,change-amount-2))))
          
          (setq signed-transaction      ; signed by user 1
                (cosi/proofs/newtx:make-and-maybe-sign-transaction
                 transaction-inputs transaction-outputs
                 :skeys (pbc:keying-triple-skey *user-1*)
                 :pkeys (pbc:keying-triple-pkey *user-1*)))
          (emotiq:note "Tx 2 created/signed by user-1 (~a), now broadcasting."
<<<<<<< HEAD
                       user-1-public-key-hash)
=======
                  user-1-public-key-hash)
>>>>>>> 5373105b
          (setq *tx-2* signed-transaction)
          (ac:pr (format nil "Broadcasting 2nd TX."))
          (cosi/proofs/newtx:dump-tx signed-transaction)
          (cosi-simgen:gossip-neighborcast nil :new-transaction-new :trn signed-transaction)
<<<<<<< HEAD
          
=======

>>>>>>> 5373105b
          (let* ((user-3-public-key-hash
                  (cosi/proofs:public-key-to-address (pbc:keying-triple-pkey *user-3*)))
                 (amount-3 350)
                 (change-amount-3 (- amount-2 (+ amount-3 fee))))
            
            (setq txid (cosi/proofs/newtx:transaction-id signed-transaction))
            (setq index 0)
            (setq transaction-inputs
                  (cosi/proofs/newtx:make-transaction-inputs `((,txid ,index))))
            
            (setq transaction-outputs
                  (cosi/proofs/newtx:make-transaction-outputs
                   `((,user-3-public-key-hash ,amount-3)
                     (,user-2-public-key-hash ,change-amount-3))))
            
            (setq signed-transaction    ; signed by user 2
                  (cosi/proofs/newtx:make-and-maybe-sign-transaction
                   transaction-inputs transaction-outputs
                   :skeys (pbc:keying-triple-skey *user-2*)
                   :pkeys (pbc:keying-triple-pkey *user-2*)))          
            (ac:pr (format nil "Broadcasting 3rd TX."))
            (emotiq:note "Tx 3 created/signed by user-2 (~a), now broadcasting."
<<<<<<< HEAD
                         user-2-public-key-hash)
            (cosi/proofs/newtx:dump-tx signed-transaction)
            (cosi-simgen:gossip-neighborcast nil :new-transaction-new :trn signed-transaction)
            
=======
                    user-2-public-key-hash)
            (cosi/proofs/newtx:dump-tx signed-transaction)
            (cosi-simgen:gossip-neighborcast nil :new-transaction-new :trn signed-transaction)

>>>>>>> 5373105b
            ;; here: attempt a double-spend: (with same TxID)
            (setq signed-transaction
                  (cosi/proofs/newtx:make-and-maybe-sign-transaction
                   transaction-inputs transaction-outputs
                   :skeys (pbc:keying-triple-skey *user-2*)
                   :pkeys (pbc:keying-triple-pkey *user-2*)))
            
            (ac:pr (format nil "Broadcasting 4th TX [attempt to double-spend (same TxID)]."))
            (emotiq:note "Tx 4 created/signed by user-2 (~a) [attempt to double-spend (same TxID)], now broadcasting."
<<<<<<< HEAD
                         user-2-public-key-hash)
            (cosi-simgen:gossip-neighborcast nil :new-transaction-new :trn signed-transaction)
            
=======
                    user-2-public-key-hash)
            (cosi-simgen:gossip-neighborcast nil :new-transaction-new :trn signed-transaction)

>>>>>>> 5373105b
            ;; here: attempt a double-spend: (with different TxID)
            (setq transaction-outputs
                  (cosi/proofs/newtx:make-transaction-outputs
                   `((,user-3-public-key-hash 123)
                     (,user-2-public-key-hash 321))))
            (setq signed-transaction
                  (cosi/proofs/newtx:make-and-maybe-sign-transaction
                   transaction-inputs transaction-outputs
                   :skeys (pbc:keying-triple-skey *user-2*)
                   :pkeys (pbc:keying-triple-pkey *user-2*)
                   :type ':spend))
            
            (ac:pr (format nil "Broadcasting 5th TX [attempt to double-spend (diff TxID)]."))
            (emotiq:note "Tx 5 created/signed by user-2 (~a) [attempt to double-spend (diff TxID)], now broadcasting."
<<<<<<< HEAD
                         user-2-public-key-hash)
            (cosi-simgen:gossip-neighborcast nil :new-transaction-new :trn signed-transaction)
            
            
=======
                    user-2-public-key-hash)
            (cosi-simgen:gossip-neighborcast nil :new-transaction-new :trn signed-transaction)


>>>>>>> 5373105b
            (emotiq/elections:fire-election)
            
            ;; Dump the whole blockchain now after about a minute,
            ;; just before exiting:
            (multiple-value-bind (all-done-p elapsed-seconds-if-done)
                                 (cosi/proofs/newtx:wait-for-tx-count 3 :timeout 60)
              (cond
<<<<<<< HEAD
               (all-done-p
                (emotiq:note "Finished ~d spend transactions in ~d second~p"
                             3 elapsed-seconds-if-done elapsed-seconds-if-done))
               (t
                (cerror
                 "Continue regardless."
                 "Timed out, waited 60 sec for 4 transactions on blockchain."))))
            ;; previous:
            ;; (sleep 60)
=======
                (all-done-p
                 (emotiq:note "Finished ~d spend transactions in ~d second~p"
                         3 elapsed-seconds-if-done elapsed-seconds-if-done))
                (t
                 (cerror
                  "Continue regardless."
                  "Timed out, waited 60 sec for 4 transactions on blockchain."))))
            ;; previous:
            ;; (sleep 60)

            
>>>>>>> 5373105b
            (emotiq:note "~2%Here's a dump of the whole blockchain currently:")
            (cosi/proofs/newtx:dump-txs :blockchain t)
            (emotiq:note "Good-bye and good luck!"))))))
  (let ((result (emotiq/tracker:query-current-state)))
    (emotiq:note "current state = ~A" result)
    result))  ;;; return non-nil if we are able to exit cleanly




(defun run-new-tx-1 ()
  "Using new tx feature, run the block chain simulation entirely within the current process.
This will spawn an actor which will asynchronously do the following:

  1.  Create a genesis block (amount of coin is parameterized in the
      code).  Transact AMOUNT coins to *USER-1*.  The resulting
      transaction can be referenced via *tx-1*.

  2.  Transfer the some amount of coins from *user-1* to *user-2* as *tx2*.

  3.  Transfer some other amount of coins from *user-2* to *user-3* as *tx3*."

  (ensure-simulation-keys)
  (setf *genesis-output* nil *tx-1* nil *tx-2* nil)
  (cosi-simgen:reset-nodes)
  (let ((fee 10))    
    (ac:pr "Construct Genesis Block")
    (let* ((genesis-block
             (let ((cosi-simgen:*current-node* cosi-simgen:*top-node*))
               ;; Establish current-node binding of genesis node
               ;; around call to create genesis block.
               (cosi/proofs:create-genesis-block
                (pbc:keying-triple-pkey *genesis-account*)
                (keys-and-stakes))))
           (genesis-transaction         ; kludgey handling here
             (first (cosi/proofs:block-transactions genesis-block)))
           (genesis-public-key-hash
             (cosi/proofs:public-key-to-address (pbc:keying-triple-pkey *genesis-account*))))

      (emotiq:note "Tx 0 created/genesis, now broadcasting.")
      (cosi/proofs/newtx:dump-tx genesis-transaction)      
      (cosi-simgen:gossip-neighborcast nil :genesis-block :blk genesis-block)

      ;;;; there's a race here - without sleep the emotiq/txn:make-spend-transaction
      ;;;; below fails on insufficient funds since genesis UTXO is not yet "persisted"
      ;;;; we need to give time to leader to process the :genesis-block message
      (sleep 1.0)
      
      (let* ((user-1-public-key-hash    ; a/k/a address
              (cosi/proofs:public-key-to-address (pbc:keying-triple-pkey *user-1*)))
             (signed-transaction
              (emotiq/txn:make-spend-transaction *genesis-account*
                                                 user-1-public-key-hash
                                                 890
                                                 :fee fee)))
        
        (setq *tx-1* signed-transaction)
        (ac:pr (format nil "Broadcasting 1st TX."))
        (emotiq:note "Tx 1 created/signed by genesis (~a), now broadcasting."
                     genesis-public-key-hash)
        (cosi/proofs/newtx:dump-tx signed-transaction)
        (cosi-simgen:gossip-neighborcast nil :new-transaction-new :trn signed-transaction)

        (sleep 1.0)

        (let ((user-2-public-key-hash
               (cosi/proofs:public-key-to-address (pbc:keying-triple-pkey *user-2*))))

          (setf signed-transaction
                (emotiq/txn:make-spend-transaction *user-1*
                                                   user-2-public-key-hash
                                                   500
                                                   :fee fee))
          
          
          ;; (setq txid (cosi/proofs/newtx:transaction-id signed-transaction))
          ;; (setq index 0)
          ;; (setq transaction-inputs
          ;;       (cosi/proofs/newtx:make-transaction-inputs `((,txid ,index))))

          ;; (setq transaction-outputs
          ;;       (cosi/proofs/newtx:make-transaction-outputs
          ;;        `((,user-2-public-key-hash ,amount-2)
          ;;          (,user-1-public-key-hash ,change-amount-2))))

          ;; (setq signed-transaction      ; signed by user 1
          ;;       (cosi/proofs/newtx:make-and-maybe-sign-transaction
          ;;        transaction-inputs transaction-outputs
          ;;        :skeys (pbc:keying-triple-skey *user-1*)
          ;;        :pkeys (pbc:keying-triple-pkey *user-1*)))
          
          (emotiq:note "Tx 2 created/signed by user-1 (~a), now broadcasting."
                  user-1-public-key-hash)
          (setq *tx-2* signed-transaction)
          (ac:pr (format nil "Broadcasting 2nd TX."))
          (cosi/proofs/newtx:dump-tx signed-transaction)
          (cosi-simgen:gossip-neighborcast nil :new-transaction-new :trn signed-transaction)

          (sleep 1.0)

          
          #+nil
          (let* ((user-3-public-key-hash
                  (cosi/proofs:public-key-to-address (pbc:keying-triple-pkey *user-3*)))
                 (amount-3 350)
                 (change-amount-3 (- amount-2 (+ amount-3 fee))))

            (setq txid (cosi/proofs/newtx:transaction-id signed-transaction))
            (setq index 0)
            (setq transaction-inputs
                  (cosi/proofs/newtx:make-transaction-inputs `((,txid ,index))))

            (setq transaction-outputs
                  (cosi/proofs/newtx:make-transaction-outputs
                   `((,user-3-public-key-hash ,amount-3)
                     (,user-2-public-key-hash ,change-amount-3))))

            (setq signed-transaction    ; signed by user 2
                  (cosi/proofs/newtx:make-and-maybe-sign-transaction
                   transaction-inputs transaction-outputs
                   :skeys (pbc:keying-triple-skey *user-2*)
                   :pkeys (pbc:keying-triple-pkey *user-2*)))          
            (ac:pr (format nil "Broadcasting 3rd TX."))
            (emotiq:note "Tx 3 created/signed by user-2 (~a), now broadcasting."
                    user-2-public-key-hash)
            (cosi/proofs/newtx:dump-tx signed-transaction)
            (cosi-simgen:gossip-neighborcast nil :new-transaction-new :trn signed-transaction)

            ;; here: attempt a double-spend: (with same TxID)
            (setq signed-transaction
                  (cosi/proofs/newtx:make-and-maybe-sign-transaction
                   transaction-inputs transaction-outputs
                   :skeys (pbc:keying-triple-skey *user-2*)
                   :pkeys (pbc:keying-triple-pkey *user-2*)))

            (ac:pr (format nil "Broadcasting 4th TX [attempt to double-spend (same TxID)]."))
            (emotiq:note "Tx 4 created/signed by user-2 (~a) [attempt to double-spend (same TxID)], now broadcasting."
                    user-2-public-key-hash)
            (cosi-simgen:gossip-neighborcast nil :new-transaction-new :trn signed-transaction)

            ;; here: attempt a double-spend: (with different TxID)
            (setq transaction-outputs
                  (cosi/proofs/newtx:make-transaction-outputs
                   `((,user-3-public-key-hash 123)
                     (,user-2-public-key-hash 321))))
            (setq signed-transaction
                  (cosi/proofs/newtx:make-and-maybe-sign-transaction
                   transaction-inputs transaction-outputs
                   :skeys (pbc:keying-triple-skey *user-2*)
                   :pkeys (pbc:keying-triple-pkey *user-2*)
                   :type ':spend))

            (ac:pr (format nil "Broadcasting 5th TX [attempt to double-spend (diff TxID)]."))
            (emotiq:note "Tx 5 created/signed by user-2 (~a) [attempt to double-spend (diff TxID)], now broadcasting."
                    user-2-public-key-hash)
            (cosi-simgen:gossip-neighborcast nil :new-transaction-new :trn signed-transaction)


            (emotiq/elections:fire-election)

            ;; Dump the whole blockchain now after about a minute,
            ;; just before exiting:
            (multiple-value-bind (all-done-p elapsed-seconds-if-done)
               (cosi/proofs/newtx:wait-for-tx-count 3 :timeout 60)
              (cond
                (all-done-p
                 (emotiq:note "Finished ~d spend transactions in ~d second~p"
                         3 elapsed-seconds-if-done elapsed-seconds-if-done))
                (t
                 (cerror
                  "Continue regardless."
                  "Timed out, waited 60 sec for 4 transactions on blockchain."))))
            ;; previous:
            ;; (sleep 60)

            
            (emotiq:note "~2%Here's a dump of the whole blockchain currently:")
            (cosi/proofs/newtx:dump-txs :blockchain t)
            (format t "~2%Good-bye and good luck!~%"))))))
  (let ((result (emotiq/tracker:query-current-state)))
    (emotiq:note "current state = ~A" result)
    result))  ;;; return non-nil if we are able to exit cleanly





(defun blocks ()
  "Return the blocks in the chain currently under local simulation

The blocks constituting the chain are from the view of the `top-node` of
the cosi-simgen implementation of the simulator."
  (cosi-simgen:node-blockchain cosi-simgen:*top-node*))

(defun kill-beacon ()
  (emotiq/elections:kill-beacon))

(defun nodes ()
  "Return a list of all nodes under simulation"
  (alexandria:hash-table-values cosi-simgen:*ip-node-tbl*))

;; ----------------------------------------------------------------
;; These disappear once Gossip is installed...
;; 

(defun phony-up-nodes ()
  (maphash (lambda (k node)
             (declare (ignore k))
             (setf (cosi-simgen:node-stake node) (random 100000)))
           cosi-simgen:*ip-node-tbl*))

(defun keys-and-stakes ()
  "Return a list of lists of public key and stake for nodes"
  (mapcar (lambda (node)
            (list (cosi-simgen:node-pkey node) (cosi-simgen:node-stake node)))
          (nodes)))

;; END? of "those which disappear once Gossip in installed…"
;; ----------------------------------------------------------------

;;;; Single Node REPL

(defun node-repl (&key node message)
  "This runs a read-eval-print loop (REPL) for a single node. If NODE
   is nil, this uses cosi-simgen:*top-node*. If initialization has not
   been done (cosi-simgen:*top-node* is nil), this does the
   initialization."
  (when (null cosi-simgen:*top-node*)
    (emotiq:note "Initialization needed....")
    (emotiq/sim:initialize)
    (emotiq:note "Initialization DONE."))
  (let ((cosi-simgen:*current-node*
          (or node cosi-simgen:*top-node*)))
    (node-repl-loop
     "~a (node = ~s)"
     (or message "Node REPL")
     cosi-simgen:*current-node*)))


(defparameter *node-repl-prompt* "Node Repl> ")
(defparameter *node-repl-quitters* '(:quit :q :a))

(defun node-repl-loop (format-string &rest format-args)
  (let ((banner (apply #'format nil format-string format-args)))
    (emotiq:note "~a" banner)
    (emotiq:note "~a" (make-string (length banner) :initial-element #\-))
    (loop for form 
            = (progn (emotiq:note "~a" *node-repl-prompt*) (read))
          when (member form *node-repl-quitters*)
            do (emotiq:note "Quitting")
               (return)
          do (print (eval form)))))

;; To do: spend a few minutes seeing if there's already a CL-REPL
;; someone did (open source), especially one integrated with SLIME?

;; To do: wrap some error handling to catch simple read errors, catch
;; if they really want to exit to top level, etc.  For example, if you
;; type in a variable name that's unbound, and it pops you into a
;; debugger, and you abort from debugger, it should return to this
;; REPL, not to the Lisp REPL.

;; To do: should have Lisp's REPL variables set (*, **, ***, +, ++,
;; +++).

;; To do/sad: in SLIME when this prompts, you lose SLIME
;; completion. How to get that back?<|MERGE_RESOLUTION|>--- conflicted
+++ resolved
@@ -231,21 +231,12 @@
            (genesis-transaction         ; kludgey handling here
             (first (cosi/proofs:block-transactions genesis-block)))
            (genesis-public-key-hash
-<<<<<<< HEAD
             (cosi/proofs:public-key-to-address (pbc:keying-triple-pkey *genesis-account*))))
       
       (emotiq:note "Tx 0 created/genesis, now broadcasting.")
       (cosi/proofs/newtx:dump-tx genesis-transaction)      
       (cosi-simgen:gossip-neighborcast nil :genesis-block :blk genesis-block)
       
-=======
-             (cosi/proofs:public-key-to-address (pbc:keying-triple-pkey *genesis-account*))))
-
-      (emotiq:note "Tx 0 created/genesis, now broadcasting.")
-      (cosi/proofs/newtx:dump-tx genesis-transaction)      
-      (cosi-simgen:gossip-neighborcast nil :genesis-block :blk genesis-block)
-
->>>>>>> 5373105b
       (let* ((txid
               (cosi/proofs/newtx:transaction-id genesis-transaction))
              (index 0)
@@ -271,17 +262,10 @@
         (setq *tx-1* signed-transaction)
         (ac:pr (format nil "Broadcasting 1st TX."))
         (emotiq:note "Tx 1 created/signed by genesis (~a), now broadcasting."
-<<<<<<< HEAD
                      genesis-public-key-hash)
         (cosi/proofs/newtx:dump-tx signed-transaction)
         (cosi-simgen:gossip-neighborcast nil :new-transaction-new :trn signed-transaction)
         
-=======
-                genesis-public-key-hash)
-        (cosi/proofs/newtx:dump-tx signed-transaction)
-        (cosi-simgen:gossip-neighborcast nil :new-transaction-new :trn signed-transaction)
-
->>>>>>> 5373105b
         (let* ((user-2-public-key-hash
                 (cosi/proofs:public-key-to-address (pbc:keying-triple-pkey *user-2*)))
                (amount-2 500)
@@ -303,20 +287,12 @@
                  :skeys (pbc:keying-triple-skey *user-1*)
                  :pkeys (pbc:keying-triple-pkey *user-1*)))
           (emotiq:note "Tx 2 created/signed by user-1 (~a), now broadcasting."
-<<<<<<< HEAD
                        user-1-public-key-hash)
-=======
-                  user-1-public-key-hash)
->>>>>>> 5373105b
           (setq *tx-2* signed-transaction)
           (ac:pr (format nil "Broadcasting 2nd TX."))
           (cosi/proofs/newtx:dump-tx signed-transaction)
           (cosi-simgen:gossip-neighborcast nil :new-transaction-new :trn signed-transaction)
-<<<<<<< HEAD
-          
-=======
-
->>>>>>> 5373105b
+          
           (let* ((user-3-public-key-hash
                   (cosi/proofs:public-key-to-address (pbc:keying-triple-pkey *user-3*)))
                  (amount-3 350)
@@ -339,17 +315,10 @@
                    :pkeys (pbc:keying-triple-pkey *user-2*)))          
             (ac:pr (format nil "Broadcasting 3rd TX."))
             (emotiq:note "Tx 3 created/signed by user-2 (~a), now broadcasting."
-<<<<<<< HEAD
                          user-2-public-key-hash)
             (cosi/proofs/newtx:dump-tx signed-transaction)
             (cosi-simgen:gossip-neighborcast nil :new-transaction-new :trn signed-transaction)
             
-=======
-                    user-2-public-key-hash)
-            (cosi/proofs/newtx:dump-tx signed-transaction)
-            (cosi-simgen:gossip-neighborcast nil :new-transaction-new :trn signed-transaction)
-
->>>>>>> 5373105b
             ;; here: attempt a double-spend: (with same TxID)
             (setq signed-transaction
                   (cosi/proofs/newtx:make-and-maybe-sign-transaction
@@ -359,15 +328,9 @@
             
             (ac:pr (format nil "Broadcasting 4th TX [attempt to double-spend (same TxID)]."))
             (emotiq:note "Tx 4 created/signed by user-2 (~a) [attempt to double-spend (same TxID)], now broadcasting."
-<<<<<<< HEAD
                          user-2-public-key-hash)
             (cosi-simgen:gossip-neighborcast nil :new-transaction-new :trn signed-transaction)
             
-=======
-                    user-2-public-key-hash)
-            (cosi-simgen:gossip-neighborcast nil :new-transaction-new :trn signed-transaction)
-
->>>>>>> 5373105b
             ;; here: attempt a double-spend: (with different TxID)
             (setq transaction-outputs
                   (cosi/proofs/newtx:make-transaction-outputs
@@ -382,17 +345,10 @@
             
             (ac:pr (format nil "Broadcasting 5th TX [attempt to double-spend (diff TxID)]."))
             (emotiq:note "Tx 5 created/signed by user-2 (~a) [attempt to double-spend (diff TxID)], now broadcasting."
-<<<<<<< HEAD
                          user-2-public-key-hash)
             (cosi-simgen:gossip-neighborcast nil :new-transaction-new :trn signed-transaction)
             
             
-=======
-                    user-2-public-key-hash)
-            (cosi-simgen:gossip-neighborcast nil :new-transaction-new :trn signed-transaction)
-
-
->>>>>>> 5373105b
             (emotiq/elections:fire-election)
             
             ;; Dump the whole blockchain now after about a minute,
@@ -400,7 +356,6 @@
             (multiple-value-bind (all-done-p elapsed-seconds-if-done)
                                  (cosi/proofs/newtx:wait-for-tx-count 3 :timeout 60)
               (cond
-<<<<<<< HEAD
                (all-done-p
                 (emotiq:note "Finished ~d spend transactions in ~d second~p"
                              3 elapsed-seconds-if-done elapsed-seconds-if-done))
@@ -410,27 +365,12 @@
                  "Timed out, waited 60 sec for 4 transactions on blockchain."))))
             ;; previous:
             ;; (sleep 60)
-=======
-                (all-done-p
-                 (emotiq:note "Finished ~d spend transactions in ~d second~p"
-                         3 elapsed-seconds-if-done elapsed-seconds-if-done))
-                (t
-                 (cerror
-                  "Continue regardless."
-                  "Timed out, waited 60 sec for 4 transactions on blockchain."))))
-            ;; previous:
-            ;; (sleep 60)
-
-            
->>>>>>> 5373105b
             (emotiq:note "~2%Here's a dump of the whole blockchain currently:")
             (cosi/proofs/newtx:dump-txs :blockchain t)
             (emotiq:note "Good-bye and good luck!"))))))
   (let ((result (emotiq/tracker:query-current-state)))
     (emotiq:note "current state = ~A" result)
     result))  ;;; return non-nil if we are able to exit cleanly
-
-
 
 
 (defun run-new-tx-1 ()
@@ -606,10 +546,6 @@
     (emotiq:note "current state = ~A" result)
     result))  ;;; return non-nil if we are able to exit cleanly
 
-
-
-
-
 (defun blocks ()
   "Return the blocks in the chain currently under local simulation
 
