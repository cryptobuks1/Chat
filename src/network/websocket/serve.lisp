--- conflicted
+++ resolved
@@ -118,10 +118,6 @@
 (defun start-server (&key (port 3145))
   (unless *acceptor*
     (setf *acceptor*
-<<<<<<< HEAD
-          (make-instance 'hunchensocket:websocket-acceptor :port port)))
-  (emotiq:note "Starting websocket server on <ws://localhost:~a>"
-=======
           (make-instance 'hunchensocket:websocket-acceptor
                          ;; Nb. We set the timeout to an hour large
                          ;; value because it corresponds to two
@@ -132,7 +128,6 @@
                          :websocket-timeout 3600  
                          :port port)))
   (note "Starting websocket server on <ws://localhost:~a>"
->>>>>>> b5a8beb8
         (slot-value *acceptor* 'hunchentoot::port))
   (hunchentoot:start *acceptor*))
 
