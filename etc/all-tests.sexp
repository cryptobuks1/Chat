--- conflicted
+++ resolved
@@ -1,12 +1,7 @@
 (:emotiq-test
  :gossip-test
- :core-crypto-test
  :crypto-pairings-test
  :emotiq-config-test
-<<<<<<< HEAD
- :cosi-bls-test)
-=======
  :cosi-bls-test
  :emotiq-sim-test)
- 
->>>>>>> a444adbb
+ 