#!/usr/bin/env bash
#
# To invoke outside one may set set the environment variables
#
# lisp
#   Lisp executable to use to invoke test harness.
#
# systems
#   Whitespace separated list of systems to test.
#
#
# For example the following entry
#
#   lisp=ccl systems=":gossip-tests :cosi-bls" bash test-harness.bash
#
# would invoke the test harness using `ccl` on the `gossip-tests` and
# `cosi-bls` systems.
#
# BUGS
#
#  LispWorks cannot directly be used due to the use of single dash
#  command line options (i.e. `-eval` instead of `--eval`).  Instead,
#  an invocation wrapper like Roswell must be used to invoke
#  LispWorks.
DIR="$(cd -P "$(dirname "${BASH_SOURCE[0]}")" && pwd)"

# The command to run a Lisp test form:
lisp=${lisp:-'ros'}

# The default whitespace list of systems to test
<<<<<<< HEAD
systems=${systems:-":gossip-tests
                    :crypto-pairings/t
                    :core-crypto
                    :emotiq/wallet"}

echo Test harness invoked using implementation: ${lisp}
#echo $(${lisp} --eval '(format t "~&~a ~a~&" (lisp-implementation-type)(lisp-implementation-version))(uiop:quit 0)')
# Sneaky pete exception for PROVE which needs a special ASDF syntax definition
echo $(${lisp} --eval '(ql:quickload :prove)(uiop:quit 0)' < /dev/null)
=======
systems=${systems:-":crypto-pairings/t
                    :cosi-bls"}

echo Test harness invoked using implementation: ${lisp}
echo $(${lisp} --eval '(format t "~&~a ~a~&" (lisp-implementation-type)(lisp-implementation-version))(uiop:quit 0)' < /dev/null)
>>>>>>> a77aaa3f

for system in ${systems}; do
    rm -rf ~/.cache/common-lisp/
    echo "==> ASDF:TEST-SYSTEM invoked on ${system}..."
    ${lisp} \
        --load ${DIR}/test-harness.lisp \
        --eval "(test-harness:test-system ${system})"
    status=$?
    if [[ $status -ne 0 ]] ; then
        echo "!== ASDF:TEST-SYSTEM failed for ${system}"
        exit $status
    fi
    echo "<== ASDF:TEST-SYSTEM on ${system} succeeded."
done<|MERGE_RESOLUTION|>--- conflicted
+++ resolved
@@ -28,7 +28,6 @@
 lisp=${lisp:-'ros'}
 
 # The default whitespace list of systems to test
-<<<<<<< HEAD
 systems=${systems:-":gossip-tests
                     :crypto-pairings/t
                     :core-crypto
@@ -38,13 +37,6 @@
 #echo $(${lisp} --eval '(format t "~&~a ~a~&" (lisp-implementation-type)(lisp-implementation-version))(uiop:quit 0)')
 # Sneaky pete exception for PROVE which needs a special ASDF syntax definition
 echo $(${lisp} --eval '(ql:quickload :prove)(uiop:quit 0)' < /dev/null)
-=======
-systems=${systems:-":crypto-pairings/t
-                    :cosi-bls"}
-
-echo Test harness invoked using implementation: ${lisp}
-echo $(${lisp} --eval '(format t "~&~a ~a~&" (lisp-implementation-type)(lisp-implementation-version))(uiop:quit 0)' < /dev/null)
->>>>>>> a77aaa3f
 
 for system in ${systems}; do
     rm -rf ~/.cache/common-lisp/
