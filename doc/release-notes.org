* Release Notes
** <2018-05-30 Wed 13:42Z> ~test-0.13-websockets~
| Binaries | <https://github.com/emotiq/emotiq/releases/tag/test-0.13-websockets>                      |
| Branch   | <https://github.com/emotiq/emotiq/compare/157484804-create-websocket-interface-20180530a> |

1.  The HTTP testing implementation now works in the binary
    distribution, and may be interacted with as <http://locahost:3140/client/>.

2.  Implemented asynchronous messages to subscribe/unsubscribe with subsequent notifications.

#+BEGIN_EXAMPLE
UI --> Emotiq {method: "subscribe", params: ["consensus"], id: 11}
UI indicates that it wants to subscribe to consensus events

UI <-- Emotiq { result: ["true"], id: 11}
Emotiq indicates that the subscription to events is successfull

Thereafter, asynchronous notifications are sent with thethe form
UI <-- Emotiq {method: "consensus", params: DATA1, id: null}
UI <-- Emotiq {method: "consensus", params: DATA2, id: null}
UI <-- Emotiq {method: "consensus", params: DATA3, id: null}

Then the UI can unsubscribe via
UI --> Emotiq {method: "unsubscribe", params: ["consensus"], id: 23}
to which Emotiq responds
UI <-- Emotiq {result: true, id: 23}
#+END_EXAMPLE

3.  Implemented "ping" method for simple request/response to detect
    node liveness.

4.  Documentation for message requests can be found as 
    <https://github.com/emotiq/emotiq-wallet/blob/7c5b99937d63e3232a8191ff119069f0d195d83f/doc/emotiq-wallet-websocket.yaml>

** <2018-06-04 Mon 12:13Z> ~test-0.14-websockets~

| Binaries | <https://github.com/emotiq/emotiq/releases/tag/test-0.14-websockets>                      |
| Branch   | <https://github.com/emotiq/emotiq/compare/157484804-create-websocket-interface-20180604a> |

1.  Fix disconnected websockets causing synchronization updates to quit

<<<<<<< HEAD
2.  Use proper JSON RPC error responses 
=======
2.  Use proper JSON RPC error responses 
   
** <2018-06-14 Mon 12:55Z> ~test-0.15-websockets~

| Binaries | <https://github.com/emotiq/emotiq/releases/tag/test-0.15-websockets>                      |
| Branch   | <https://github.com/emotiq/emotiq/compare/157484804-create-websocket-interface-20180614a> |

1. Further fixes on making Websockets connections more robust.
   Sockets disconnected via timeout no longer crash the server, and
   both the read and write timeouts have been extended to an hour
   (3600 seconds).
>>>>>>> b5a8beb8
<|MERGE_RESOLUTION|>--- conflicted
+++ resolved
@@ -39,9 +39,6 @@
 
 1.  Fix disconnected websockets causing synchronization updates to quit
 
-<<<<<<< HEAD
-2.  Use proper JSON RPC error responses 
-=======
 2.  Use proper JSON RPC error responses 
    
 ** <2018-06-14 Mon 12:55Z> ~test-0.15-websockets~
@@ -53,4 +50,3 @@
    Sockets disconnected via timeout no longer crash the server, and
    both the read and write timeouts have been extended to an hour
    (3600 seconds).
->>>>>>> b5a8beb8
